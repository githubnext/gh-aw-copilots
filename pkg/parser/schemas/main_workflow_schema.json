--- conflicted
+++ resolved
@@ -794,16 +794,8 @@
       "oneOf": [
         {
           "type": "string",
-<<<<<<< HEAD
           "enum": ["claude", "codex", "genaiscript"],
           "description": "Simple engine name (claude, codex, or genaiscript)"
-=======
-          "enum": [
-            "claude",
-            "codex"
-          ],
-          "description": "Simple engine name (claude or codex)"
->>>>>>> 27f6178d
         },
         {
           "type": "object",
@@ -811,16 +803,8 @@
           "properties": {
             "id": {
               "type": "string",
-<<<<<<< HEAD
               "enum": ["claude", "codex", "genaiscript"],
               "description": "Agent CLI identifier (claude, codex, or genaiscript)"
-=======
-              "enum": [
-                "claude",
-                "codex"
-              ],
-              "description": "Agent CLI identifier (claude or codex)"
->>>>>>> 27f6178d
             },
             "version": {
               "type": "string",
