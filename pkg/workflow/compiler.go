package workflow

import (
	"encoding/json"
	"errors"
	"fmt"
	"net/http"
	"os"
	"path/filepath"
	"slices"
	"sort"
	"strings"
	"time"

	"github.com/githubnext/gh-aw/pkg/console"
	"github.com/githubnext/gh-aw/pkg/constants"
	"github.com/githubnext/gh-aw/pkg/parser"
	"github.com/goccy/go-yaml"
	"github.com/santhosh-tekuri/jsonschema/v6"
)

const (
	// OutputArtifactName is the standard name for GITHUB_AW_SAFE_OUTPUTS artifact
	OutputArtifactName = "aw_output.txt"
)

// FileTracker interface for tracking files created during compilation
type FileTracker interface {
	TrackCreated(filePath string)
}

// Compiler handles converting markdown workflows to GitHub Actions YAML
type Compiler struct {
	verbose        bool
	engineOverride string
	customOutput   string          // If set, output will be written to this path instead of default location
	version        string          // Version of the extension
	skipValidation bool            // If true, skip schema validation
	jobManager     *JobManager     // Manages jobs and dependencies
	engineRegistry *EngineRegistry // Registry of available agentic engines
	fileTracker    FileTracker     // Optional file tracker for tracking created files
}

// generateSafeFileName converts a workflow name to a safe filename for logs
func generateSafeFileName(name string) string {
	// Replace spaces and special characters with hyphens
	result := strings.ReplaceAll(name, " ", "-")
	result = strings.ReplaceAll(result, "/", "-")
	result = strings.ReplaceAll(result, "\\", "-")
	result = strings.ReplaceAll(result, ":", "-")
	result = strings.ReplaceAll(result, "*", "-")
	result = strings.ReplaceAll(result, "?", "-")
	result = strings.ReplaceAll(result, "\"", "-")
	result = strings.ReplaceAll(result, "<", "-")
	result = strings.ReplaceAll(result, ">", "-")
	result = strings.ReplaceAll(result, "|", "-")
	result = strings.ReplaceAll(result, "@", "-")
	result = strings.ToLower(result)

	// Remove multiple consecutive hyphens
	for strings.Contains(result, "--") {
		result = strings.ReplaceAll(result, "--", "-")
	}

	// Trim leading/trailing hyphens
	result = strings.Trim(result, "-")

	// Ensure it's not empty
	if result == "" {
		result = "workflow"
	}

	return result
}

// NewCompiler creates a new workflow compiler with optional configuration
func NewCompiler(verbose bool, engineOverride string, version string) *Compiler {
	c := &Compiler{
		verbose:        verbose,
		engineOverride: engineOverride,
		version:        version,
		skipValidation: true, // Skip validation by default for now since existing workflows don't fully comply
		jobManager:     NewJobManager(),
		engineRegistry: GetGlobalEngineRegistry(),
	}

	return c
}

// SetSkipValidation configures whether to skip schema validation
func (c *Compiler) SetSkipValidation(skip bool) {
	c.skipValidation = skip
}

// SetFileTracker sets the file tracker for tracking created files
func (c *Compiler) SetFileTracker(tracker FileTracker) {
	c.fileTracker = tracker
}

// NewCompilerWithCustomOutput creates a new workflow compiler with custom output path
func NewCompilerWithCustomOutput(verbose bool, engineOverride string, customOutput string, version string) *Compiler {
	c := &Compiler{
		verbose:        verbose,
		engineOverride: engineOverride,
		customOutput:   customOutput,
		version:        version,
		skipValidation: true, // Skip validation by default for now since existing workflows don't fully comply
		jobManager:     NewJobManager(),
		engineRegistry: GetGlobalEngineRegistry(),
	}

	return c
}

// WorkflowData holds all the data needed to generate a GitHub Actions workflow
type WorkflowData struct {
	Name               string
	On                 string
	Permissions        string
	Concurrency        string
	RunName            string
	Env                string
	If                 string
	TimeoutMinutes     string
	CustomSteps        string
	PostSteps          string // steps to run after AI execution
	RunsOn             string
	Tools              map[string]any
	MarkdownContent    string
	AllowedTools       string
	AI                 string        // "claude" or "codex" (for backwards compatibility)
	EngineConfig       *EngineConfig // Extended engine configuration
	StopTime           string
	Command            string             // for /command trigger support
	CommandOtherEvents map[string]any     // for merging command with other events
	AIReaction         string             // AI reaction type like "eyes", "heart", etc.
	Jobs               map[string]any     // custom job configurations with dependencies
	Cache              string             // cache configuration
	NeedsTextOutput    bool               // whether the workflow uses ${{ needs.task.outputs.text }}
	SafeOutputs        *SafeOutputsConfig // output configuration for automatic output routes
}

// SafeOutputsConfig holds configuration for automatic output routes
type SafeOutputsConfig struct {
<<<<<<< HEAD
	CreateIssues                    *CreateIssuesConfig                    `yaml:"create-issue,omitempty"`
	AddIssueComments                *AddIssueCommentsConfig                `yaml:"add-issue-comment,omitempty"`
	CreatePullRequests              *CreatePullRequestsConfig              `yaml:"create-pull-request,omitempty"`
	CreatePullRequestReviewComments *CreatePullRequestReviewCommentsConfig `yaml:"create-pull-request-review-comment,omitempty"`
	AddIssueLabels                  *AddIssueLabelsConfig                  `yaml:"add-issue-label,omitempty"`
	UpdateIssues                    *UpdateIssuesConfig                    `yaml:"update-issue,omitempty"`
	PushToBranch                    *PushToBranchConfig                    `yaml:"push-to-branch,omitempty"`
	AllowedDomains                  []string                               `yaml:"allowed-domains,omitempty"`
=======
	CreateIssues       *CreateIssuesConfig       `yaml:"create-issue,omitempty"`
	CreateDiscussions  *CreateDiscussionsConfig  `yaml:"create-discussion,omitempty"`
	AddIssueComments   *AddIssueCommentsConfig   `yaml:"add-issue-comment,omitempty"`
	CreatePullRequests *CreatePullRequestsConfig `yaml:"create-pull-request,omitempty"`
	AddIssueLabels     *AddIssueLabelsConfig     `yaml:"add-issue-label,omitempty"`
	UpdateIssues       *UpdateIssuesConfig       `yaml:"update-issue,omitempty"`
	PushToBranch       *PushToBranchConfig       `yaml:"push-to-branch,omitempty"`
	AllowedDomains     []string                  `yaml:"allowed-domains,omitempty"`
>>>>>>> f6fb3294
}

// CreateIssuesConfig holds configuration for creating GitHub issues from agent output
type CreateIssuesConfig struct {
	TitlePrefix string   `yaml:"title-prefix,omitempty"`
	Labels      []string `yaml:"labels,omitempty"`
	Max         int      `yaml:"max,omitempty"` // Maximum number of issues to create
}

// CreateDiscussionsConfig holds configuration for creating GitHub discussions from agent output
type CreateDiscussionsConfig struct {
	TitlePrefix string `yaml:"title-prefix,omitempty"`
	CategoryId  string `yaml:"category-id,omitempty"` // Discussion category ID
	Max         int    `yaml:"max,omitempty"`         // Maximum number of discussions to create
}

// AddIssueCommentConfig holds configuration for creating GitHub issue/PR comments from agent output (deprecated, use AddIssueCommentsConfig)
type AddIssueCommentConfig struct {
	// Empty struct for now, as per requirements, but structured for future expansion
}

// AddIssueCommentsConfig holds configuration for creating GitHub issue/PR comments from agent output
type AddIssueCommentsConfig struct {
	Max    int    `yaml:"max,omitempty"`    // Maximum number of comments to create
	Target string `yaml:"target,omitempty"` // Target for comments: "triggering" (default), "*" (any issue), or explicit issue number
}

// CreatePullRequestsConfig holds configuration for creating GitHub pull requests from agent output
type CreatePullRequestsConfig struct {
	TitlePrefix string   `yaml:"title-prefix,omitempty"`
	Labels      []string `yaml:"labels,omitempty"`
	Draft       *bool    `yaml:"draft,omitempty"` // Pointer to distinguish between unset (nil) and explicitly false
	Max         int      `yaml:"max,omitempty"`   // Maximum number of pull requests to create
}

// CreatePullRequestReviewCommentsConfig holds configuration for creating GitHub pull request review comments from agent output
type CreatePullRequestReviewCommentsConfig struct {
	Max  int    `yaml:"max,omitempty"`  // Maximum number of review comments to create (default: 1)
	Side string `yaml:"side,omitempty"` // Side of the diff: "LEFT" or "RIGHT" (default: "RIGHT")
}

// AddIssueLabelsConfig holds configuration for adding labels to issues/PRs from agent output
type AddIssueLabelsConfig struct {
	Allowed  []string `yaml:"allowed,omitempty"` // Optional list of allowed labels. If omitted, any labels are allowed (including creating new ones).
	MaxCount *int     `yaml:"max,omitempty"`     // Optional maximum number of labels to add (default: 3)
}

// UpdateIssuesConfig holds configuration for updating GitHub issues from agent output
type UpdateIssuesConfig struct {
	Status *bool  `yaml:"status,omitempty"` // Allow updating issue status (open/closed) - presence indicates field can be updated
	Target string `yaml:"target,omitempty"` // Target for updates: "triggering" (default), "*" (any issue), or explicit issue number
	Title  *bool  `yaml:"title,omitempty"`  // Allow updating issue title - presence indicates field can be updated
	Body   *bool  `yaml:"body,omitempty"`   // Allow updating issue body - presence indicates field can be updated
	Max    int    `yaml:"max,omitempty"`    // Maximum number of issues to update (default: 1)
}

// PushToBranchConfig holds configuration for pushing changes to a specific branch from agent output
type PushToBranchConfig struct {
	Branch string `yaml:"branch"`           // The branch to push changes to (defaults to "triggering")
	Target string `yaml:"target,omitempty"` // Target for push-to-branch: like add-issue-comment but for pull requests
}

// CompileWorkflow converts a markdown workflow to GitHub Actions YAML
func (c *Compiler) CompileWorkflow(markdownPath string) error {

	// replace the .md extension by .lock.yml
	lockFile := strings.TrimSuffix(markdownPath, ".md") + ".lock.yml"

	if c.verbose {
		fmt.Println(console.FormatInfoMessage(fmt.Sprintf("Starting compilation of: %s", console.ToRelativePath(markdownPath))))
		fmt.Println(console.FormatInfoMessage(fmt.Sprintf("Output file: %s", console.ToRelativePath(lockFile))))
	}

	// Parse the markdown file
	if c.verbose {
		fmt.Println(console.FormatInfoMessage("Parsing workflow file..."))
	}
	workflowData, err := c.parseWorkflowFile(markdownPath)
	if err != nil {
		// Check if this is already a formatted console error
		if strings.Contains(err.Error(), ":") && (strings.Contains(err.Error(), "error:") || strings.Contains(err.Error(), "warning:")) {
			// Already formatted, return as-is
			return err
		}
		// Otherwise, create a basic formatted error
		formattedErr := console.FormatError(console.CompilerError{
			Position: console.ErrorPosition{
				File:   markdownPath,
				Line:   1,
				Column: 1,
			},
			Type:    "error",
			Message: err.Error(),
		})
		return errors.New(formattedErr)
	}

	// Validate expression safety - check that all GitHub Actions expressions are in the allowed list
	if c.verbose {
		fmt.Println(console.FormatInfoMessage("Validating expression safety..."))
	}
	if err := validateExpressionSafety(workflowData.MarkdownContent); err != nil {
		formattedErr := console.FormatError(console.CompilerError{
			Position: console.ErrorPosition{
				File:   markdownPath,
				Line:   1,
				Column: 1,
			},
			Type:    "error",
			Message: err.Error(),
		})
		return errors.New(formattedErr)
	}
	if c.verbose {
		fmt.Println(console.FormatSuccessMessage("Expression safety validation passed"))
	}

	if c.verbose {
		fmt.Println(console.FormatSuccessMessage("Successfully parsed frontmatter and markdown content"))
		fmt.Println(console.FormatInfoMessage(fmt.Sprintf("Workflow name: %s", workflowData.Name)))
		if len(workflowData.Tools) > 0 {
			fmt.Println(console.FormatInfoMessage(fmt.Sprintf("Tools configured: %d", len(workflowData.Tools))))
		}
		if workflowData.AIReaction != "" {
			fmt.Println(console.FormatInfoMessage(fmt.Sprintf("AI reaction configured: %s", workflowData.AIReaction)))
		}
	}

	// Note: compute-text functionality is now inlined directly in the task job
	// instead of using a shared action file

	// Generate the YAML content
	if c.verbose {
		fmt.Println(console.FormatInfoMessage("Generating GitHub Actions YAML..."))
	}
	yamlContent, err := c.generateYAML(workflowData)
	if err != nil {
		formattedErr := console.FormatError(console.CompilerError{
			Position: console.ErrorPosition{
				File:   markdownPath,
				Line:   1,
				Column: 1,
			},
			Type:    "error",
			Message: fmt.Sprintf("failed to generate YAML: %v", err),
		})
		return errors.New(formattedErr)
	}

	if c.verbose {
		fmt.Println(console.FormatSuccessMessage(fmt.Sprintf("Generated YAML content (%d bytes)", len(yamlContent))))
	}

	// Validate generated YAML against GitHub Actions schema (unless skipped)
	if !c.skipValidation {
		if c.verbose {
			fmt.Println(console.FormatInfoMessage("Validating workflow against GitHub Actions schema..."))
		}
		if err := c.validateWorkflowSchema(yamlContent); err != nil {
			formattedErr := console.FormatError(console.CompilerError{
				Position: console.ErrorPosition{
					File:   markdownPath,
					Line:   1,
					Column: 1,
				},
				Type:    "error",
				Message: fmt.Sprintf("workflow validation failed: %v", err),
			})
			return errors.New(formattedErr)
		}

		if c.verbose {
			fmt.Println(console.FormatSuccessMessage("Workflow validation passed"))
		}
	} else if c.verbose {
		fmt.Println(console.FormatWarningMessage("Schema validation available but skipped (use SetSkipValidation(false) to enable)"))
	}

	// Write to lock file
	if c.verbose {
		fmt.Println(console.FormatInfoMessage(fmt.Sprintf("Writing output to: %s", console.ToRelativePath(lockFile))))
	}
	if err := os.WriteFile(lockFile, []byte(yamlContent), 0644); err != nil {
		formattedErr := console.FormatError(console.CompilerError{
			Position: console.ErrorPosition{
				File:   lockFile,
				Line:   1,
				Column: 1,
			},
			Type:    "error",
			Message: fmt.Sprintf("failed to write lock file: %v", err),
		})
		return errors.New(formattedErr)
	}

	fmt.Println(console.FormatSuccessMessage(console.ToRelativePath(markdownPath)))
	return nil
}

// httpURLLoader implements URLLoader for HTTP(S) URLs
type httpURLLoader struct {
	client *http.Client
}

// Load implements URLLoader interface for HTTP URLs
func (h *httpURLLoader) Load(url string) (any, error) {
	resp, err := h.client.Get(url)
	if err != nil {
		return nil, fmt.Errorf("failed to fetch URL %s: %w", url, err)
	}
	defer resp.Body.Close()

	if resp.StatusCode != http.StatusOK {
		return nil, fmt.Errorf("failed to fetch URL %s: HTTP %d", url, resp.StatusCode)
	}

	var result interface{}
	if err := json.NewDecoder(resp.Body).Decode(&result); err != nil {
		return nil, fmt.Errorf("failed to decode JSON from %s: %w", url, err)
	}

	return result, nil
}

// validateWorkflowSchema validates the generated YAML content against the GitHub Actions workflow schema
func (c *Compiler) validateWorkflowSchema(yamlContent string) error {
	// Convert YAML to JSON for validation
	var workflowData interface{}
	if err := yaml.Unmarshal([]byte(yamlContent), &workflowData); err != nil {
		return fmt.Errorf("failed to parse generated YAML: %w", err)
	}

	// Convert to JSON
	jsonData, err := json.Marshal(workflowData)
	if err != nil {
		return fmt.Errorf("failed to convert YAML to JSON: %w", err)
	}

	// Load GitHub Actions workflow schema from SchemaStore
	schemaURL := "https://raw.githubusercontent.com/SchemaStore/schemastore/master/src/schemas/json/github-workflow.json"

	// Create compiler with HTTP loader
	loader := jsonschema.NewCompiler()
	httpLoader := &httpURLLoader{
		client: &http.Client{Timeout: 30 * time.Second},
	}

	// Configure the compiler to use HTTP loader for https and http schemes
	schemeLoader := jsonschema.SchemeURLLoader{
		"https": httpLoader,
		"http":  httpLoader,
	}
	loader.UseLoader(schemeLoader)

	schema, err := loader.Compile(schemaURL)
	if err != nil {
		return fmt.Errorf("failed to load GitHub Actions schema from %s: %w", schemaURL, err)
	}

	// Validate the JSON data against the schema
	var jsonObj interface{}
	if err := json.Unmarshal(jsonData, &jsonObj); err != nil {
		return fmt.Errorf("failed to unmarshal JSON for validation: %w", err)
	}

	if err := schema.Validate(jsonObj); err != nil {
		return fmt.Errorf("workflow schema validation failed: %w", err)
	}

	return nil
}

// parseWorkflowFile parses a markdown workflow file and extracts all necessary data
func (c *Compiler) parseWorkflowFile(markdownPath string) (*WorkflowData, error) {
	if c.verbose {
		fmt.Println(console.FormatInfoMessage(fmt.Sprintf("Reading file: %s", console.ToRelativePath(markdownPath))))
	}

	// Read the file
	content, err := os.ReadFile(markdownPath)
	if err != nil {
		return nil, fmt.Errorf("failed to read file: %w", err)
	}

	if c.verbose {
		fmt.Println(console.FormatInfoMessage(fmt.Sprintf("File size: %d bytes", len(content))))
		fmt.Println(console.FormatInfoMessage("Extracting frontmatter..."))
	}

	// Parse frontmatter and markdown
	result, err := parser.ExtractFrontmatterFromContent(string(content))
	if err != nil {
		// Use FrontmatterStart from result if available, otherwise default to line 2 (after opening ---)
		frontmatterStart := 2
		if result != nil && result.FrontmatterStart > 0 {
			frontmatterStart = result.FrontmatterStart
		}
		return nil, c.createFrontmatterError(markdownPath, string(content), err, frontmatterStart)
	}

	if len(result.Frontmatter) == 0 {
		return nil, fmt.Errorf("no frontmatter found")
	}

	if result.Markdown == "" {
		return nil, fmt.Errorf("no markdown content found")
	}

	// Check for deprecated stop-time usage at root level BEFORE schema validation
	if stopTimeValue := c.extractYAMLValue(result.Frontmatter, "stop-time"); stopTimeValue != "" {
		return nil, fmt.Errorf("'stop-time' is no longer supported at the root level. Please move it under the 'on:' section and rename to 'stop-after:'.\n\nExample:\n---\non:\n  schedule:\n    - cron: \"0 9 * * 1\"\n  stop-after: \"%s\"\n---", stopTimeValue)
	}

	// Validate main workflow frontmatter contains only expected entries
	if err := parser.ValidateMainWorkflowFrontmatterWithSchemaAndLocation(result.Frontmatter, markdownPath); err != nil {
		return nil, err
	}

	if c.verbose {
		fmt.Println(console.FormatInfoMessage(fmt.Sprintf("Frontmatter length: %d characters", len(result.Frontmatter))))
		fmt.Println(console.FormatInfoMessage(fmt.Sprintf("Markdown content length: %d characters", len(result.Markdown))))
	}

	markdownDir := filepath.Dir(markdownPath)

	// Extract AI engine setting from frontmatter
	engineSetting, engineConfig := c.extractEngineConfig(result.Frontmatter)

	// Extract strict mode setting from frontmatter
	strictMode := c.extractStrictMode(result.Frontmatter)

	// Apply strict mode: inject deny-all network permissions if strict mode is enabled
	// and no explicit network permissions are configured
	if strictMode && engineConfig != nil && engineConfig.ID == "claude" {
		if engineConfig.Permissions == nil || engineConfig.Permissions.Network == nil {
			// Initialize permissions structure if needed
			if engineConfig.Permissions == nil {
				engineConfig.Permissions = &EnginePermissions{}
			}
			if engineConfig.Permissions.Network == nil {
				// Inject deny-all network permissions (empty allowed list)
				engineConfig.Permissions.Network = &NetworkPermissions{
					Allowed: []string{}, // Empty list means deny-all
				}
			}
		}
	}

	// Override with command line AI engine setting if provided
	if c.engineOverride != "" {
		originalEngineSetting := engineSetting
		if originalEngineSetting != "" && originalEngineSetting != c.engineOverride {
			fmt.Println(console.FormatWarningMessage(fmt.Sprintf("Command line --engine %s overrides markdown file engine: %s", c.engineOverride, originalEngineSetting)))
		}
		engineSetting = c.engineOverride
	}

	// Apply the default AI engine setting if not specified
	if engineSetting == "" {
		defaultEngine := c.engineRegistry.GetDefaultEngine()
		engineSetting = defaultEngine.GetID()
		if c.verbose {
			fmt.Println(console.FormatInfoMessage(fmt.Sprintf("NOTE: No 'engine:' setting found, defaulting to: %s", engineSetting)))
		}
	}

	// Validate the engine setting
	if err := c.validateEngine(engineSetting); err != nil {
		return nil, fmt.Errorf("invalid engine setting '%s': %w", engineSetting, err)
	}

	// Get the agentic engine instance
	agenticEngine, err := c.getAgenticEngine(engineSetting)
	if err != nil {
		return nil, fmt.Errorf("failed to get agentic engine: %w", err)
	}

	if c.verbose {
		fmt.Println(console.FormatInfoMessage(fmt.Sprintf("AI engine: %s (%s)", agenticEngine.GetDisplayName(), engineSetting)))
		if agenticEngine.IsExperimental() {
			fmt.Println(console.FormatWarningMessage(fmt.Sprintf("Using experimental engine: %s", agenticEngine.GetDisplayName())))
		}
		fmt.Println(console.FormatInfoMessage("Processing tools and includes..."))
	}

	// Extract SafeOutputs configuration early so we can use it when applying default tools
	safeOutputs := c.extractSafeOutputsConfig(result.Frontmatter)

	var tools map[string]any

	if !agenticEngine.SupportsToolsWhitelist() {
		// For engines that don't support tool whitelists (like codex), ignore tools section and provide warnings
		fmt.Println(console.FormatWarningMessage(fmt.Sprintf("Using experimental %s support (engine: %s)", agenticEngine.GetDisplayName(), engineSetting)))
		tools = make(map[string]any)
		if _, hasTools := result.Frontmatter["tools"]; hasTools {
			fmt.Println(console.FormatWarningMessage(fmt.Sprintf("'tools' section ignored when using engine: %s (%s doesn't support MCP tool allow-listing)", engineSetting, agenticEngine.GetDisplayName())))
		}
		// Force docker version of GitHub MCP if github tool would be needed
		// For now, we'll add a basic github tool (always uses docker MCP)
		githubConfig := map[string]any{}

		tools["github"] = githubConfig
	} else {
		// Extract tools from the main file
		topTools := extractToolsFromFrontmatter(result.Frontmatter)

		// Process @include directives to extract additional tools
		includedTools, err := parser.ExpandIncludes(result.Markdown, markdownDir, true)
		if err != nil {
			return nil, fmt.Errorf("failed to expand includes for tools: %w", err)
		}

		// Merge tools
		tools, err = c.mergeTools(topTools, includedTools)
		if err != nil {
			return nil, fmt.Errorf("failed to merge tools: %w", err)
		}

		// Validate MCP configurations
		if err := ValidateMCPConfigs(tools); err != nil {
			return nil, fmt.Errorf("invalid MCP configuration: %w", err)
		}

		// Validate HTTP transport support for the current engine
		if err := c.validateHTTPTransportSupport(tools, agenticEngine); err != nil {
			return nil, fmt.Errorf("HTTP transport not supported: %w", err)
		}

		// Apply default GitHub MCP tools (only for engines that support MCP)
		if agenticEngine.SupportsToolsWhitelist() {
			tools = c.applyDefaultGitHubMCPAndClaudeTools(tools, safeOutputs)
		}

		if c.verbose && len(tools) > 0 {
			fmt.Println(console.FormatInfoMessage(fmt.Sprintf("Merged tools: %d total tools configured", len(tools))))
		}
	}

	// Validate max-turns support for the current engine
	if err := c.validateMaxTurnsSupport(result.Frontmatter, agenticEngine); err != nil {
		return nil, fmt.Errorf("max-turns not supported: %w", err)
	}

	// Process @include directives in markdown content
	markdownContent, err := parser.ExpandIncludes(result.Markdown, markdownDir, false)
	if err != nil {
		return nil, fmt.Errorf("failed to expand includes in markdown: %w", err)
	}

	if c.verbose {
		fmt.Println(console.FormatInfoMessage("Expanded includes in markdown content"))
	}

	// Extract workflow name
	workflowName, err := parser.ExtractWorkflowNameFromMarkdown(markdownPath)
	if err != nil {
		return nil, fmt.Errorf("failed to extract workflow name: %w", err)
	}

	if c.verbose {
		fmt.Println(console.FormatInfoMessage(fmt.Sprintf("Extracted workflow name: '%s'", workflowName)))
	}

	// Check if the markdown content uses the text output
	needsTextOutput := c.detectTextOutputUsage(markdownContent)

	// Build workflow data
	workflowData := &WorkflowData{
		Name:            workflowName,
		Tools:           tools,
		MarkdownContent: markdownContent,
		AI:              engineSetting,
		EngineConfig:    engineConfig,
		NeedsTextOutput: needsTextOutput,
	}

	// Extract YAML sections from frontmatter - use direct frontmatter map extraction
	// to avoid issues with nested keys (e.g., tools.mcps.*.env being confused with top-level env)
	workflowData.On = c.extractTopLevelYAMLSection(result.Frontmatter, "on")
	workflowData.Permissions = c.extractTopLevelYAMLSection(result.Frontmatter, "permissions")
	workflowData.Concurrency = c.extractTopLevelYAMLSection(result.Frontmatter, "concurrency")
	workflowData.RunName = c.extractTopLevelYAMLSection(result.Frontmatter, "run-name")
	workflowData.Env = c.extractTopLevelYAMLSection(result.Frontmatter, "env")
	workflowData.If = c.extractTopLevelYAMLSection(result.Frontmatter, "if")
	workflowData.TimeoutMinutes = c.extractTopLevelYAMLSection(result.Frontmatter, "timeout_minutes")
	workflowData.CustomSteps = c.extractTopLevelYAMLSection(result.Frontmatter, "steps")
	workflowData.PostSteps = c.extractTopLevelYAMLSection(result.Frontmatter, "post-steps")
	workflowData.RunsOn = c.extractTopLevelYAMLSection(result.Frontmatter, "runs-on")
	workflowData.Cache = c.extractTopLevelYAMLSection(result.Frontmatter, "cache")

	// Extract stop-after from the on: section
	stopAfter, err := c.extractStopAfterFromOn(result.Frontmatter)
	if err != nil {
		return nil, err
	}
	workflowData.StopTime = stopAfter

	// Resolve relative stop-after to absolute time if needed
	if workflowData.StopTime != "" {
		resolvedStopTime, err := resolveStopTime(workflowData.StopTime, time.Now().UTC())
		if err != nil {
			return nil, fmt.Errorf("invalid stop-after format: %w", err)
		}
		originalStopTime := stopAfter
		workflowData.StopTime = resolvedStopTime

		if c.verbose && isRelativeStopTime(originalStopTime) {
			fmt.Println(console.FormatInfoMessage(fmt.Sprintf("Resolved relative stop-after to: %s", resolvedStopTime)))
		} else if c.verbose && originalStopTime != resolvedStopTime {
			fmt.Println(console.FormatInfoMessage(fmt.Sprintf("Parsed absolute stop-after from '%s' to: %s", originalStopTime, resolvedStopTime)))
		}
	}

	workflowData.Command = c.extractCommandName(result.Frontmatter)
	workflowData.Jobs = c.extractJobsFromFrontmatter(result.Frontmatter)

	// Use the already extracted output configuration
	workflowData.SafeOutputs = safeOutputs

	// Check if "command" is used as a trigger in the "on" section
	// Also extract "reaction" from the "on" section
	var hasCommand bool
	var hasReaction bool
	var hasStopAfter bool
	var otherEvents map[string]any
	if onValue, exists := result.Frontmatter["on"]; exists {
		// Check for new format: on.command and on.reaction
		if onMap, ok := onValue.(map[string]any); ok {
			// Check for stop-after in the on section
			if _, hasStopAfterKey := onMap["stop-after"]; hasStopAfterKey {
				hasStopAfter = true
			}

			// Extract reaction from on section
			if reactionValue, hasReactionField := onMap["reaction"]; hasReactionField {
				hasReaction = true
				if reactionStr, ok := reactionValue.(string); ok {
					workflowData.AIReaction = reactionStr
				}
			}

			if _, hasCommandKey := onMap["command"]; hasCommandKey {
				hasCommand = true
				// Set default command to filename if not specified in the command section
				if workflowData.Command == "" {
					baseName := strings.TrimSuffix(filepath.Base(markdownPath), ".md")
					workflowData.Command = baseName
				}
				// Check for conflicting events
				conflictingEvents := []string{"issues", "issue_comment", "pull_request", "pull_request_review_comment"}
				for _, eventName := range conflictingEvents {
					if _, hasConflict := onMap[eventName]; hasConflict {
						return nil, fmt.Errorf("cannot use 'command' with '%s' in the same workflow", eventName)
					}
				}

				// Clear the On field so applyDefaults will handle command trigger generation
				workflowData.On = ""
			}
			// Extract other (non-conflicting) events excluding command, reaction, and stop-after
			otherEvents = filterMapKeys(onMap, "command", "reaction", "stop-after")
		}
	}

	// Clear command field if no command trigger was found
	if !hasCommand {
		workflowData.Command = ""
	}

	// Store other events for merging in applyDefaults
	if hasCommand && len(otherEvents) > 0 {
		// We'll store this and handle it in applyDefaults
		workflowData.On = "" // This will trigger command handling in applyDefaults
		workflowData.CommandOtherEvents = otherEvents
	} else if (hasReaction || hasStopAfter) && len(otherEvents) > 0 {
		// Only re-marshal the "on" if we have to
		onEventsYAML, err := yaml.Marshal(map[string]any{"on": otherEvents})
		if err == nil {
			workflowData.On = strings.TrimSuffix(string(onEventsYAML), "\n")
		} else {
			// Fallback to extracting the original on field (this will include reaction but shouldn't matter for compilation)
			workflowData.On = c.extractTopLevelYAMLSection(result.Frontmatter, "on")
		}
	}

	// Apply defaults
	c.applyDefaults(workflowData, markdownPath, strictMode)

	// Apply pull request draft filter if specified
	c.applyPullRequestDraftFilter(workflowData, result.Frontmatter)

	// Compute allowed tools
	workflowData.AllowedTools = c.computeAllowedTools(tools, workflowData.SafeOutputs)

	return workflowData, nil
}

// extractTopLevelYAMLSection extracts a top-level YAML section from the frontmatter map
// This ensures we only extract keys at the root level, avoiding nested keys with the same name
func (c *Compiler) extractTopLevelYAMLSection(frontmatter map[string]any, key string) string {
	value, exists := frontmatter[key]
	if !exists {
		return ""
	}

	// Convert the value back to YAML format
	yamlBytes, err := yaml.Marshal(map[string]any{key: value})
	if err != nil {
		return ""
	}

	yamlStr := string(yamlBytes)
	// Remove the trailing newline
	yamlStr = strings.TrimSuffix(yamlStr, "\n")

	// Clean up quoted keys - replace "key": with key:
	// This handles cases where YAML marshaling adds unnecessary quotes around reserved words like "on"
	quotedKeyPattern := `"` + key + `":`
	unquotedKey := key + ":"
	yamlStr = strings.Replace(yamlStr, quotedKeyPattern, unquotedKey, 1)

	// Special handling for "on" section - comment out draft field from pull_request
	if key == "on" {
		yamlStr = c.commentOutDraftInOnSection(yamlStr)
	}

	return yamlStr
}

// commentOutDraftInOnSection comments out draft fields in pull_request sections within the YAML string
// The draft field is processed separately by applyPullRequestDraftFilter and should be commented for documentation
func (c *Compiler) commentOutDraftInOnSection(yamlStr string) string {
	lines := strings.Split(yamlStr, "\n")
	var result []string
	inPullRequest := false

	for _, line := range lines {
		// Check if we're entering a pull_request section
		if strings.Contains(line, "pull_request:") {
			inPullRequest = true
			result = append(result, line)
			continue
		}

		// Check if we're leaving the pull_request section (new top-level key or end of indent)
		if inPullRequest {
			// If line is not indented or is a new top-level key, we're out of pull_request
			if strings.TrimSpace(line) != "" && !strings.HasPrefix(line, "    ") && !strings.HasPrefix(line, "\t") {
				inPullRequest = false
			}
		}

		// If we're in pull_request section and this line contains draft:, comment it out
		if inPullRequest && strings.Contains(strings.TrimSpace(line), "draft:") {
			// Preserve the original indentation and comment out the line
			indentation := ""
			trimmed := strings.TrimLeft(line, " \t")
			if len(line) > len(trimmed) {
				indentation = line[:len(line)-len(trimmed)]
			}

			commentedLine := indentation + "# " + trimmed + " # Draft filtering applied via job conditions"
			result = append(result, commentedLine)
		} else {
			result = append(result, line)
		}
	}

	return strings.Join(result, "\n")
}

// extractYAMLValue extracts a scalar value from the frontmatter map
func (c *Compiler) extractYAMLValue(frontmatter map[string]any, key string) string {
	if value, exists := frontmatter[key]; exists {
		if str, ok := value.(string); ok {
			return str
		}
		if num, ok := value.(int); ok {
			return fmt.Sprintf("%d", num)
		}
		if num, ok := value.(int64); ok {
			return fmt.Sprintf("%d", num)
		}
		if num, ok := value.(uint64); ok {
			return fmt.Sprintf("%d", num)
		}
		if float, ok := value.(float64); ok {
			return fmt.Sprintf("%.0f", float)
		}
	}
	return ""
}

// extractStopAfterFromOn extracts the stop-after value from the on: section
func (c *Compiler) extractStopAfterFromOn(frontmatter map[string]any) (string, error) {
	onSection, exists := frontmatter["on"]
	if !exists {
		return "", nil
	}

	// Handle different formats of the on: section
	switch on := onSection.(type) {
	case string:
		// Simple string format like "on: push" - no stop-after possible
		return "", nil
	case map[string]any:
		// Complex object format - look for stop-after
		if stopAfter, exists := on["stop-after"]; exists {
			if str, ok := stopAfter.(string); ok {
				return str, nil
			}
			return "", fmt.Errorf("stop-after value must be a string")
		}
		return "", nil
	default:
		return "", fmt.Errorf("invalid on: section format")
	}
}

// filterMapKeys creates a new map excluding the specified keys
func filterMapKeys(original map[string]any, excludeKeys ...string) map[string]any {
	excludeSet := make(map[string]bool)
	for _, key := range excludeKeys {
		excludeSet[key] = true
	}

	result := make(map[string]any)
	for key, value := range original {
		if !excludeSet[key] {
			result[key] = value
		}
	}
	return result
}

// generateJobName converts a workflow name to a valid YAML job identifier
func (c *Compiler) generateJobName(workflowName string) string {
	// Convert to lowercase and replace spaces and special characters with hyphens
	jobName := strings.ToLower(workflowName)

	// Replace spaces and common punctuation with hyphens
	jobName = strings.ReplaceAll(jobName, " ", "-")
	jobName = strings.ReplaceAll(jobName, ":", "-")
	jobName = strings.ReplaceAll(jobName, ".", "-")
	jobName = strings.ReplaceAll(jobName, ",", "-")
	jobName = strings.ReplaceAll(jobName, "(", "-")
	jobName = strings.ReplaceAll(jobName, ")", "-")
	jobName = strings.ReplaceAll(jobName, "/", "-")
	jobName = strings.ReplaceAll(jobName, "\\", "-")
	jobName = strings.ReplaceAll(jobName, "@", "-")
	jobName = strings.ReplaceAll(jobName, "'", "")
	jobName = strings.ReplaceAll(jobName, "\"", "")

	// Remove multiple consecutive hyphens
	for strings.Contains(jobName, "--") {
		jobName = strings.ReplaceAll(jobName, "--", "-")
	}

	// Remove leading/trailing hyphens
	jobName = strings.Trim(jobName, "-")

	// Ensure it's not empty and starts with a letter or underscore
	if jobName == "" || (!strings.ContainsAny(string(jobName[0]), "abcdefghijklmnopqrstuvwxyz_")) {
		jobName = "workflow-" + jobName
	}

	return jobName
} // extractCommandName extracts the command name from frontmatter using the new nested format
func (c *Compiler) extractCommandName(frontmatter map[string]any) string {
	// Check new format: on.command.name
	if onValue, exists := frontmatter["on"]; exists {
		if onMap, ok := onValue.(map[string]any); ok {
			if commandValue, hasCommand := onMap["command"]; hasCommand {
				if commandMap, ok := commandValue.(map[string]any); ok {
					if nameValue, hasName := commandMap["name"]; hasName {
						if nameStr, ok := nameValue.(string); ok {
							return nameStr
						}
					}
				}
			}
		}
	}

	return ""
}

// applyDefaults applies default values for missing workflow sections
func (c *Compiler) applyDefaults(data *WorkflowData, markdownPath string, strictMode bool) {
	// Check if this is a command trigger workflow (by checking if user specified "on.command")
	isCommandTrigger := false
	if data.On == "" {
		// Check the original frontmatter for command trigger
		content, err := os.ReadFile(markdownPath)
		if err == nil {
			result, err := parser.ExtractFrontmatterFromContent(string(content))
			if err == nil {
				if onValue, exists := result.Frontmatter["on"]; exists {
					// Check for new format: on.command
					if onMap, ok := onValue.(map[string]any); ok {
						if _, hasCommand := onMap["command"]; hasCommand {
							isCommandTrigger = true
						}
					}
				}
			}
		}
	}

	if data.On == "" {
		if isCommandTrigger {
			// Generate command-specific GitHub Actions events (updated to include reopened and pull_request)
			commandEvents := `on:
  issues:
    types: [opened, edited, reopened]
  issue_comment:
    types: [created, edited]
  pull_request:
    types: [opened, edited, reopened]
  pull_request_review_comment:
    types: [created, edited]`

			// Check if there are other events to merge
			if len(data.CommandOtherEvents) > 0 {
				// Merge command events with other events
				commandEventsMap := map[string]any{
					"issues": map[string]any{
						"types": []string{"opened", "edited", "reopened"},
					},
					"issue_comment": map[string]any{
						"types": []string{"created", "edited"},
					},
					"pull_request": map[string]any{
						"types": []string{"opened", "edited", "reopened"},
					},
					"pull_request_review_comment": map[string]any{
						"types": []string{"created", "edited"},
					},
				}

				// Merge other events into command events
				for key, value := range data.CommandOtherEvents {
					commandEventsMap[key] = value
				}

				// Convert merged events to YAML
				mergedEventsYAML, err := yaml.Marshal(map[string]any{"on": commandEventsMap})
				if err == nil {
					data.On = strings.TrimSuffix(string(mergedEventsYAML), "\n")
				} else {
					// If conversion fails, just use command events
					data.On = commandEvents
				}
			} else {
				data.On = commandEvents
			}

			// Add conditional logic to check for command in issue content
			// Use event-aware condition that only applies command checks to comment-related events
			hasOtherEvents := len(data.CommandOtherEvents) > 0
			commandConditionTree := buildEventAwareCommandCondition(data.Command, hasOtherEvents)

			if data.If == "" {
				data.If = fmt.Sprintf("if: %s", commandConditionTree.Render())
			}
		} else {
			data.On = `on:
  # Start either every 10 minutes, or when some kind of human event occurs.
  # Because of the implicit "concurrency" section, only one instance of this
  # workflow will run at a time.
  schedule:
    - cron: "0/10 * * * *"
  issues:
    types: [opened, edited, closed]
  issue_comment:
    types: [created, edited]
  pull_request:
    types: [opened, edited, closed]
  push:
    branches:
      - main
  workflow_dispatch:`
		}
	}

	if data.Permissions == "" {
		if strictMode {
			// In strict mode, default to empty permissions instead of read-all
			data.Permissions = `permissions: {}`
		} else {
			// Default behavior: use read-all permissions
			data.Permissions = `permissions: read-all`
		}
	} else if strictMode {
		// In strict mode, validate permissions and warn about write permissions
		c.validatePermissionsInStrictMode(data.Permissions)
	}

	// Generate concurrency configuration using the dedicated concurrency module
	data.Concurrency = GenerateConcurrencyConfig(data, isCommandTrigger)

	if data.RunName == "" {
		data.RunName = fmt.Sprintf(`run-name: "%s"`, data.Name)
	}

	if data.TimeoutMinutes == "" {
		data.TimeoutMinutes = `timeout_minutes: 5`
	}

	if data.RunsOn == "" {
		data.RunsOn = "runs-on: ubuntu-latest"
	}
}

// applyPullRequestDraftFilter applies draft filter conditions for pull_request triggers
func (c *Compiler) applyPullRequestDraftFilter(data *WorkflowData, frontmatter map[string]any) {
	// Check if there's an "on" section in the frontmatter
	onValue, hasOn := frontmatter["on"]
	if !hasOn {
		return
	}

	// Check if "on" is an object (not a string)
	onMap, isOnMap := onValue.(map[string]any)
	if !isOnMap {
		return
	}

	// Check if there's a pull_request section
	prValue, hasPR := onMap["pull_request"]
	if !hasPR {
		return
	}

	// Check if pull_request is an object with draft settings
	prMap, isPRMap := prValue.(map[string]any)
	if !isPRMap {
		return
	}

	// Check if draft is specified
	draftValue, hasDraft := prMap["draft"]
	if !hasDraft {
		return
	}

	// Check if draft is a boolean
	draftBool, isDraftBool := draftValue.(bool)
	if !isDraftBool {
		// If draft is not a boolean, don't add filter
		return
	}

	// Generate conditional logic based on draft value using expression nodes
	var draftCondition ConditionNode
	if draftBool {
		// draft: true - include only draft PRs
		// The condition should be true for non-pull_request events or for draft pull_requests
		notPullRequestEvent := BuildNotEquals(
			BuildPropertyAccess("github.event_name"),
			BuildStringLiteral("pull_request"),
		)
		isDraftPR := BuildEquals(
			BuildPropertyAccess("github.event.pull_request.draft"),
			BuildBooleanLiteral(true),
		)
		draftCondition = &OrNode{
			Left:  notPullRequestEvent,
			Right: isDraftPR,
		}
	} else {
		// draft: false - exclude draft PRs
		// The condition should be true for non-pull_request events or for non-draft pull_requests
		notPullRequestEvent := BuildNotEquals(
			BuildPropertyAccess("github.event_name"),
			BuildStringLiteral("pull_request"),
		)
		isNotDraftPR := BuildEquals(
			BuildPropertyAccess("github.event.pull_request.draft"),
			BuildBooleanLiteral(false),
		)
		draftCondition = &OrNode{
			Left:  notPullRequestEvent,
			Right: isNotDraftPR,
		}
	}

	// Build condition tree and render
	existingCondition := strings.TrimPrefix(data.If, "if: ")
	conditionTree := buildConditionTree(existingCondition, draftCondition.Render())
	data.If = fmt.Sprintf("if: %s", conditionTree.Render())
}

// extractToolsFromFrontmatter extracts tools section from frontmatter map
func extractToolsFromFrontmatter(frontmatter map[string]any) map[string]any {
	tools, exists := frontmatter["tools"]
	if !exists {
		return make(map[string]any)
	}

	if toolsMap, ok := tools.(map[string]any); ok {
		return toolsMap
	}

	return make(map[string]any)
}

// mergeTools merges two tools maps, combining allowed arrays when keys coincide
func (c *Compiler) mergeTools(topTools map[string]any, includedToolsJSON string) (map[string]any, error) {
	if includedToolsJSON == "" || includedToolsJSON == "{}" {
		return topTools, nil
	}

	var includedTools map[string]any
	if err := json.Unmarshal([]byte(includedToolsJSON), &includedTools); err != nil {
		return topTools, nil // Return original tools if parsing fails
	}

	// Use the merge logic from the parser package
	mergedTools, err := parser.MergeTools(topTools, includedTools)
	if err != nil {
		return nil, fmt.Errorf("failed to merge tools: %w", err)
	}
	return mergedTools, nil
}

// applyDefaultGitHubMCPAndClaudeTools adds default read-only GitHub MCP tools, creating github tool if not present
func (c *Compiler) applyDefaultGitHubMCPAndClaudeTools(tools map[string]any, safeOutputs *SafeOutputsConfig) map[string]any {
	// Always apply default GitHub tools (create github section if it doesn't exist)

	// Define the default read-only GitHub MCP tools
	defaultGitHubTools := []string{
		// actions
		"download_workflow_run_artifact",
		"get_job_logs",
		"get_workflow_run",
		"get_workflow_run_logs",
		"get_workflow_run_usage",
		"list_workflow_jobs",
		"list_workflow_run_artifacts",
		"list_workflow_runs",
		"list_workflows",
		// code security
		"get_code_scanning_alert",
		"list_code_scanning_alerts",
		// context
		"get_me",
		// dependabot
		"get_dependabot_alert",
		"list_dependabot_alerts",
		// discussions
		"get_discussion",
		"get_discussion_comments",
		"list_discussion_categories",
		"list_discussions",
		// issues
		"get_issue",
		"get_issue_comments",
		"list_issues",
		"search_issues",
		// notifications
		"get_notification_details",
		"list_notifications",
		// organizations
		"search_orgs",
		// prs
		"get_pull_request",
		"get_pull_request_comments",
		"get_pull_request_diff",
		"get_pull_request_files",
		"get_pull_request_reviews",
		"get_pull_request_status",
		"list_pull_requests",
		"search_pull_requests",
		// repos
		"get_commit",
		"get_file_contents",
		"get_tag",
		"list_branches",
		"list_commits",
		"list_tags",
		"search_code",
		"search_repositories",
		// secret protection
		"get_secret_scanning_alert",
		"list_secret_scanning_alerts",
		// users
		"search_users",
	}

	// Get existing github tool configuration
	githubTool := tools["github"]
	var githubConfig map[string]any

	if toolConfig, ok := githubTool.(map[string]any); ok {
		githubConfig = make(map[string]any)
		for k, v := range toolConfig {
			githubConfig[k] = v
		}
	} else {
		githubConfig = make(map[string]any)
	}

	// Get existing allowed tools
	var existingAllowed []any
	if allowed, hasAllowed := githubConfig["allowed"]; hasAllowed {
		if allowedSlice, ok := allowed.([]any); ok {
			existingAllowed = allowedSlice
		}
	}

	// Create a set of existing tools for efficient lookup
	existingToolsSet := make(map[string]bool)
	for _, tool := range existingAllowed {
		if toolStr, ok := tool.(string); ok {
			existingToolsSet[toolStr] = true
		}
	}

	// Add default tools that aren't already present
	newAllowed := make([]any, len(existingAllowed))
	copy(newAllowed, existingAllowed)

	for _, defaultTool := range defaultGitHubTools {
		if !existingToolsSet[defaultTool] {
			newAllowed = append(newAllowed, defaultTool)
		}
	}

	// Update the github tool configuration
	githubConfig["allowed"] = newAllowed
	tools["github"] = githubConfig

	defaultClaudeTools := []string{
		"Task",
		"Glob",
		"Grep",
		"ExitPlanMode",
		"TodoWrite",
		"LS",
		"Read",
		"NotebookRead",
	}

	// Ensure claude section exists with the new format
	var claudeSection map[string]any
	if existing, hasClaudeSection := tools["claude"]; hasClaudeSection {
		if claudeMap, ok := existing.(map[string]any); ok {
			claudeSection = claudeMap
		} else {
			claudeSection = make(map[string]any)
		}
	} else {
		claudeSection = make(map[string]any)
	}

	// Get existing allowed tools from the new format (map structure)
	var claudeExistingAllowed map[string]any
	if allowed, hasAllowed := claudeSection["allowed"]; hasAllowed {
		if allowedMap, ok := allowed.(map[string]any); ok {
			claudeExistingAllowed = allowedMap
		} else {
			claudeExistingAllowed = make(map[string]any)
		}
	} else {
		claudeExistingAllowed = make(map[string]any)
	}

	// Add default tools that aren't already present
	for _, defaultTool := range defaultClaudeTools {
		if _, exists := claudeExistingAllowed[defaultTool]; !exists {
			claudeExistingAllowed[defaultTool] = nil // Add tool with null value
		}
	}

	// Add Git commands and file editing tools when safe-outputs includes create-pull-request or push-to-branch
	if safeOutputs != nil && needsGitCommands(safeOutputs) {
		gitCommands := []any{
			"git checkout:*",
			"git branch:*",
			"git switch:*",
			"git add:*",
			"git rm:*",
			"git commit:*",
			"git merge:*",
		}

		// Add additional Claude tools needed for file editing and pull request creation
		additionalTools := []string{
			"Edit",
			"MultiEdit",
			"Write",
			"NotebookEdit",
		}

		// Add file editing tools that aren't already present
		for _, tool := range additionalTools {
			if _, exists := claudeExistingAllowed[tool]; !exists {
				claudeExistingAllowed[tool] = nil // Add tool with null value
			}
		}

		// Add Bash tool with Git commands if not already present
		if _, exists := claudeExistingAllowed["Bash"]; !exists {
			// Bash tool doesn't exist, add it with Git commands
			claudeExistingAllowed["Bash"] = gitCommands
		} else {
			// Bash tool exists, merge Git commands with existing commands
			existingBash := claudeExistingAllowed["Bash"]
			if existingCommands, ok := existingBash.([]any); ok {
				// Convert existing commands to strings for comparison
				existingSet := make(map[string]bool)
				for _, cmd := range existingCommands {
					if cmdStr, ok := cmd.(string); ok {
						existingSet[cmdStr] = true
						// If we see :* or *, all bash commands are already allowed
						if cmdStr == ":*" || cmdStr == "*" {
							// Don't add specific Git commands since all are already allowed
							goto bashComplete
						}
					}
				}

				// Add Git commands that aren't already present
				newCommands := make([]any, len(existingCommands))
				copy(newCommands, existingCommands)
				for _, gitCmd := range gitCommands {
					if gitCmdStr, ok := gitCmd.(string); ok {
						if !existingSet[gitCmdStr] {
							newCommands = append(newCommands, gitCmd)
						}
					}
				}
				claudeExistingAllowed["Bash"] = newCommands
			} else if existingBash == nil {
				// Bash tool exists but with nil value (allows all commands)
				// Keep it as nil since that's more permissive than specific commands
				// No action needed - nil value already permits all commands
				_ = existingBash // Keep the nil value as-is
			}
		}
	bashComplete:
	}

	// Update the claude section with the new format
	claudeSection["allowed"] = claudeExistingAllowed
	tools["claude"] = claudeSection

	return tools
}

// needsGitCommands checks if safe outputs configuration requires Git commands
func needsGitCommands(safeOutputs *SafeOutputsConfig) bool {
	if safeOutputs == nil {
		return false
	}
	return safeOutputs.CreatePullRequests != nil || safeOutputs.PushToBranch != nil
}

// detectTextOutputUsage checks if the markdown content uses ${{ needs.task.outputs.text }}
func (c *Compiler) detectTextOutputUsage(markdownContent string) bool {
	// Check for the specific GitHub Actions expression
	hasUsage := strings.Contains(markdownContent, "${{ needs.task.outputs.text }}")
	if c.verbose {
		if hasUsage {
			fmt.Println(console.FormatInfoMessage("Detected usage of task.outputs.text - compute-text step will be included"))
		} else {
			fmt.Println(console.FormatInfoMessage("No usage of task.outputs.text found - compute-text step will be skipped"))
		}
	}
	return hasUsage
}

// computeAllowedTools computes the comma-separated list of allowed tools for Claude
func (c *Compiler) computeAllowedTools(tools map[string]any, safeOutputs *SafeOutputsConfig) string {
	var allowedTools []string

	// Process claude-specific tools from the claude section (new format only)
	if claudeSection, hasClaudeSection := tools["claude"]; hasClaudeSection {
		if claudeConfig, ok := claudeSection.(map[string]any); ok {
			if allowed, hasAllowed := claudeConfig["allowed"]; hasAllowed {
				// In the new format, allowed is a map where keys are tool names
				if allowedMap, ok := allowed.(map[string]any); ok {
					for toolName, toolValue := range allowedMap {
						if toolName == "Bash" {
							// Handle Bash tool with specific commands
							if bashCommands, ok := toolValue.([]any); ok {
								// Check for :* wildcard first - if present, ignore all other bash commands
								for _, cmd := range bashCommands {
									if cmdStr, ok := cmd.(string); ok {
										if cmdStr == ":*" {
											// :* means allow all bash and ignore other commands
											allowedTools = append(allowedTools, "Bash")
											goto nextClaudeTool
										}
									}
								}
								// Process the allowed bash commands (no :* found)
								for _, cmd := range bashCommands {
									if cmdStr, ok := cmd.(string); ok {
										if cmdStr == "*" {
											// Wildcard means allow all bash
											allowedTools = append(allowedTools, "Bash")
											goto nextClaudeTool
										}
									}
								}
								// Add individual bash commands with Bash() prefix
								for _, cmd := range bashCommands {
									if cmdStr, ok := cmd.(string); ok {
										allowedTools = append(allowedTools, fmt.Sprintf("Bash(%s)", cmdStr))
									}
								}
							} else {
								// Bash with no specific commands or null value - allow all bash
								allowedTools = append(allowedTools, "Bash")
							}
						} else if strings.HasPrefix(toolName, strings.ToUpper(toolName[:1])) {
							// Tool name starts with uppercase letter - regular Claude tool
							allowedTools = append(allowedTools, toolName)
						}
					nextClaudeTool:
					}
				}
			}
		}
	}

	// Process top-level tools (MCP tools and claude)
	for toolName, toolValue := range tools {
		if toolName == "claude" {
			// Skip the claude section as we've already processed it
			continue
		} else {
			// Check if this is an MCP tool (has MCP-compatible type) or standard MCP tool (github)
			if mcpConfig, ok := toolValue.(map[string]any); ok {
				// Check if it's explicitly marked as MCP type
				isCustomMCP := false
				if hasMcp, _ := hasMCPConfig(mcpConfig); hasMcp {
					isCustomMCP = true
				}

				// Handle standard MCP tools (github) or tools with MCP-compatible type
				if toolName == "github" || isCustomMCP {
					if allowed, hasAllowed := mcpConfig["allowed"]; hasAllowed {
						if allowedSlice, ok := allowed.([]any); ok {
							// Check for wildcard access first
							hasWildcard := false
							for _, item := range allowedSlice {
								if str, ok := item.(string); ok && str == "*" {
									hasWildcard = true
									break
								}
							}

							if hasWildcard {
								// For wildcard access, just add the server name with mcp__ prefix
								allowedTools = append(allowedTools, fmt.Sprintf("mcp__%s", toolName))
							} else {
								// For specific tools, add each one individually
								for _, item := range allowedSlice {
									if str, ok := item.(string); ok {
										allowedTools = append(allowedTools, fmt.Sprintf("mcp__%s__%s", toolName, str))
									}
								}
							}
						}
					}
				}
			}
		}
	}

	// Handle SafeOutputs requirement for file write access
	if safeOutputs != nil {
		// Check if a general "Write" permission is already granted
		hasGeneralWrite := slices.Contains(allowedTools, "Write")

		// If no general Write permission and SafeOutputs is configured,
		// add specific write permission for GITHUB_AW_SAFE_OUTPUTS
		if !hasGeneralWrite {
			allowedTools = append(allowedTools, "Write")
			// Ideally we would only give permission to the exact file, but that doesn't seem
			// to be working with Claude. See https://github.com/githubnext/gh-aw/issues/244#issuecomment-3240319103
			//allowedTools = append(allowedTools, "Write(${{ env.GITHUB_AW_SAFE_OUTPUTS }})")
		}
	}

	// Sort the allowed tools alphabetically for consistent output
	sort.Strings(allowedTools)

	return strings.Join(allowedTools, ",")
}

// generateAllowedToolsComment generates a multi-line comment showing each allowed tool
func (c *Compiler) generateAllowedToolsComment(allowedToolsStr string, indent string) string {
	if allowedToolsStr == "" {
		return ""
	}

	tools := strings.Split(allowedToolsStr, ",")
	if len(tools) == 0 {
		return ""
	}

	var comment strings.Builder
	comment.WriteString(indent + "# Allowed tools (sorted):\n")
	for _, tool := range tools {
		comment.WriteString(fmt.Sprintf("%s# - %s\n", indent, tool))
	}

	return comment.String()
}

// indentYAMLLines adds indentation to all lines of a multi-line YAML string except the first
func (c *Compiler) indentYAMLLines(yamlContent, indent string) string {
	if yamlContent == "" {
		return yamlContent
	}

	lines := strings.Split(yamlContent, "\n")
	if len(lines) <= 1 {
		return yamlContent
	}

	// First line doesn't get additional indentation
	result := lines[0]
	for i := 1; i < len(lines); i++ {
		if strings.TrimSpace(lines[i]) != "" {
			result += "\n" + indent + lines[i]
		} else {
			result += "\n" + lines[i]
		}
	}

	return result
}

// generateYAML generates the complete GitHub Actions YAML content
func (c *Compiler) generateYAML(data *WorkflowData) (string, error) {
	// Reset job manager for this compilation
	c.jobManager = NewJobManager()

	// Build all jobs
	if err := c.buildJobs(data); err != nil {
		return "", fmt.Errorf("failed to build jobs: %w", err)
	}

	// Validate job dependencies
	if err := c.jobManager.ValidateDependencies(); err != nil {
		return "", fmt.Errorf("job dependency validation failed: %w", err)
	}

	var yaml strings.Builder

	// Add auto-generated disclaimer
	yaml.WriteString("# This file was automatically generated by gh-aw. DO NOT EDIT.\n")
	yaml.WriteString("# To update this file, edit the corresponding .md file and run:\n")
	yaml.WriteString("#   " + constants.CLIExtensionPrefix + " compile\n")

	// Add stop-time comment if configured
	if data.StopTime != "" {
		yaml.WriteString("#\n")
		yaml.WriteString(fmt.Sprintf("# Effective stop-time: %s\n", data.StopTime))
	}

	yaml.WriteString("\n")

	// Write basic workflow structure
	yaml.WriteString(fmt.Sprintf("name: \"%s\"\n", data.Name))
	yaml.WriteString(data.On + "\n\n")
	yaml.WriteString("permissions: {}\n\n")
	yaml.WriteString(data.Concurrency + "\n\n")
	yaml.WriteString(data.RunName + "\n\n")

	// Add env section if present
	if data.Env != "" {
		yaml.WriteString(data.Env + "\n\n")
	}

	// Add cache comment if cache configuration was provided
	if data.Cache != "" {
		yaml.WriteString("# Cache configuration from frontmatter was processed and added to the main job steps\n\n")
	}

	// Generate jobs section using JobManager
	yaml.WriteString(c.jobManager.RenderToYAML())

	return yaml.String(), nil
}

// isTaskJobNeeded determines if the task job is required
func (c *Compiler) isTaskJobNeeded(data *WorkflowData) bool {
	// Task job is needed if:
	// 1. Command is configured (for team member checking)
	// 2. Text output is needed (for compute-text action)
	// 3. If condition is specified (to handle runtime conditions)
	return data.Command != "" || data.NeedsTextOutput || data.If != ""
}

// buildJobs creates all jobs for the workflow and adds them to the job manager
func (c *Compiler) buildJobs(data *WorkflowData) error {
	// Generate job name from workflow name
	jobName := c.generateJobName(data.Name)

	// Build task job only if actually needed (preamble job that handles runtime conditions)
	var taskJobCreated bool
	if c.isTaskJobNeeded(data) {
		taskJob, err := c.buildTaskJob(data)
		if err != nil {
			return fmt.Errorf("failed to build task job: %w", err)
		}
		if err := c.jobManager.AddJob(taskJob); err != nil {
			return fmt.Errorf("failed to add task job: %w", err)
		}
		taskJobCreated = true
	}

	// Build add_reaction job only if ai-reaction is configured
	if data.AIReaction != "" {
		addReactionJob, err := c.buildAddReactionJob(data, taskJobCreated)
		if err != nil {
			return fmt.Errorf("failed to build add_reaction job: %w", err)
		}
		if err := c.jobManager.AddJob(addReactionJob); err != nil {
			return fmt.Errorf("failed to add add_reaction job: %w", err)
		}
	}

	// Build main workflow job
	mainJob, err := c.buildMainJob(data, jobName, taskJobCreated)
	if err != nil {
		return fmt.Errorf("failed to build main job: %w", err)
	}
	if err := c.jobManager.AddJob(mainJob); err != nil {
		return fmt.Errorf("failed to add main job: %w", err)
	}

	if data.SafeOutputs != nil {
		// Build create_issue job if output.create_issue is configured
		if data.SafeOutputs.CreateIssues != nil {
			createIssueJob, err := c.buildCreateOutputIssueJob(data, jobName)
			if err != nil {
				return fmt.Errorf("failed to build create_issue job: %w", err)
			}
			if err := c.jobManager.AddJob(createIssueJob); err != nil {
				return fmt.Errorf("failed to add create_issue job: %w", err)
			}
		}

		// Build create_discussion job if output.create_discussion is configured
		if data.SafeOutputs.CreateDiscussions != nil {
			createDiscussionJob, err := c.buildCreateOutputDiscussionJob(data, jobName)
			if err != nil {
				return fmt.Errorf("failed to build create_discussion job: %w", err)
			}
			if err := c.jobManager.AddJob(createDiscussionJob); err != nil {
				return fmt.Errorf("failed to add create_discussion job: %w", err)
			}
		}

		// Build create_issue_comment job if output.add-issue-comment is configured
		if data.SafeOutputs.AddIssueComments != nil {
			createCommentJob, err := c.buildCreateOutputAddIssueCommentJob(data, jobName)
			if err != nil {
				return fmt.Errorf("failed to build create_issue_comment job: %w", err)
			}
			if err := c.jobManager.AddJob(createCommentJob); err != nil {
				return fmt.Errorf("failed to add create_issue_comment job: %w", err)
			}
		}

		// Build create_pr_review_comment job if output.create-pull-request-review-comment is configured
		if data.SafeOutputs.CreatePullRequestReviewComments != nil {
			createPRReviewCommentJob, err := c.buildCreateOutputPullRequestReviewCommentJob(data, jobName)
			if err != nil {
				return fmt.Errorf("failed to build create_pr_review_comment job: %w", err)
			}
			if err := c.jobManager.AddJob(createPRReviewCommentJob); err != nil {
				return fmt.Errorf("failed to add create_pr_review_comment job: %w", err)
			}
		}

		// Build create_pull_request job if output.create-pull-request is configured
		if data.SafeOutputs.CreatePullRequests != nil {
			createPullRequestJob, err := c.buildCreateOutputPullRequestJob(data, jobName)
			if err != nil {
				return fmt.Errorf("failed to build create_pull_request job: %w", err)
			}
			if err := c.jobManager.AddJob(createPullRequestJob); err != nil {
				return fmt.Errorf("failed to add create_pull_request job: %w", err)
			}
		}

		// Build add_labels job if output.add-issue-label is configured (including null/empty)
		if data.SafeOutputs.AddIssueLabels != nil {
			addLabelsJob, err := c.buildCreateOutputLabelJob(data, jobName)
			if err != nil {
				return fmt.Errorf("failed to build add_labels job: %w", err)
			}
			if err := c.jobManager.AddJob(addLabelsJob); err != nil {
				return fmt.Errorf("failed to add add_labels job: %w", err)
			}
		}

		// Build update_issue job if output.update-issue is configured
		if data.SafeOutputs.UpdateIssues != nil {
			updateIssueJob, err := c.buildCreateOutputUpdateIssueJob(data, jobName)
			if err != nil {
				return fmt.Errorf("failed to build update_issue job: %w", err)
			}
			if err := c.jobManager.AddJob(updateIssueJob); err != nil {
				return fmt.Errorf("failed to add update_issue job: %w", err)
			}
		}

		// Build push_to_branch job if output.push-to-branch is configured
		if data.SafeOutputs.PushToBranch != nil {
			pushToBranchJob, err := c.buildCreateOutputPushToBranchJob(data, jobName)
			if err != nil {
				return fmt.Errorf("failed to build push_to_branch job: %w", err)
			}
			if err := c.jobManager.AddJob(pushToBranchJob); err != nil {
				return fmt.Errorf("failed to add push_to_branch job: %w", err)
			}
		}
	}
	// Build additional custom jobs from frontmatter jobs section
	if err := c.buildCustomJobs(data); err != nil {
		return fmt.Errorf("failed to build custom jobs: %w", err)
	}

	return nil
}

// buildTaskJob creates the preamble task job that acts as a barrier for runtime conditions
func (c *Compiler) buildTaskJob(data *WorkflowData) (*Job, error) {
	outputs := map[string]string{}
	var steps []string

	// Add team member check for command workflows, but only when triggered by command mention
	if data.Command != "" {
		// Build condition that only applies to command mentions in comment-related events
		commandCondition := buildCommandOnlyCondition(data.Command)
		commandConditionStr := commandCondition.Render()

		// Build the validation condition using expression nodes
		// Since the check-team-member step is gated by command condition, we check if it ran and returned 'false'
		// This avoids running validation when the step didn't run at all (non-command triggers)
		validationCondition := BuildEquals(
			BuildPropertyAccess("steps.check-team-member.outputs.is_team_member"),
			BuildStringLiteral("false"),
		)
		validationConditionStr := validationCondition.Render()

		steps = append(steps, "      - name: Check team membership for command workflow\n")
		steps = append(steps, "        id: check-team-member\n")
		steps = append(steps, fmt.Sprintf("        if: %s\n", commandConditionStr))
		steps = append(steps, "        uses: actions/github-script@v7\n")
		steps = append(steps, "        with:\n")
		steps = append(steps, "          script: |\n")

		// Inline the JavaScript code with proper indentation
		scriptLines := strings.Split(checkTeamMemberScript, "\n")
		for _, line := range scriptLines {
			if strings.TrimSpace(line) != "" {
				steps = append(steps, fmt.Sprintf("            %s\n", line))
			}
		}
		steps = append(steps, "      - name: Validate team membership\n")
		steps = append(steps, fmt.Sprintf("        if: %s\n", validationConditionStr))
		steps = append(steps, "        run: |\n")
		steps = append(steps, "          echo \"❌ Access denied: Only team members can trigger command workflows\"\n")
		steps = append(steps, "          echo \"User ${{ github.actor }} is not a team member\"\n")
		steps = append(steps, "          exit 1\n")
	}

	// Use inlined compute-text script only if needed (no shared action)
	if data.NeedsTextOutput {
		steps = append(steps, "      - name: Compute current body text\n")
		steps = append(steps, "        id: compute-text\n")
		steps = append(steps, "        uses: actions/github-script@v7\n")
		steps = append(steps, "        with:\n")
		steps = append(steps, "          script: |\n")

		// Inline the JavaScript directly instead of using shared action
		steps = append(steps, FormatJavaScriptForYAML(computeTextScript)...)

		// Set up outputs
		outputs["text"] = "${{ steps.compute-text.outputs.text }}"
	}

	// If no steps have been added, add a dummy step to make the job valid
	// This can happen when the task job is created only for an if condition
	if len(steps) == 0 {
		steps = append(steps, "      - name: Task job condition barrier\n")
		steps = append(steps, "        run: echo \"Task job executed - conditions satisfied\"\n")
	}

	job := &Job{
		Name:        "task",
		If:          data.If, // Use the existing condition (which may include alias checks)
		RunsOn:      "runs-on: ubuntu-latest",
		Permissions: "", // No permissions needed - task job does not require content access
		Steps:       steps,
		Outputs:     outputs,
	}

	return job, nil
}

// buildAddReactionJob creates the add_reaction job
func (c *Compiler) buildAddReactionJob(data *WorkflowData, taskJobCreated bool) (*Job, error) {
	reactionCondition := buildReactionCondition()

	var steps []string
	steps = append(steps, fmt.Sprintf("      - name: Add %s reaction to the triggering item\n", data.AIReaction))
	steps = append(steps, "        id: react\n")
	steps = append(steps, "        uses: actions/github-script@v7\n")

	// Add environment variables
	steps = append(steps, "        env:\n")
	steps = append(steps, fmt.Sprintf("          GITHUB_AW_REACTION: %s\n", data.AIReaction))
	if data.Command != "" {
		steps = append(steps, fmt.Sprintf("          GITHUB_AW_COMMAND: %s\n", data.Command))
	}

	steps = append(steps, "        with:\n")
	steps = append(steps, "          script: |\n")

	// Add each line of the script with proper indentation
	formattedScript := FormatJavaScriptForYAML(addReactionAndEditCommentScript)
	steps = append(steps, formattedScript...)

	outputs := map[string]string{
		"reaction_id": "${{ steps.react.outputs.reaction-id }}",
	}

	var depends []string
	if taskJobCreated {
		depends = []string{"task"} // Depend on the task job only if it exists
	}

	job := &Job{
		Name:        "add_reaction",
		If:          fmt.Sprintf("if: %s", reactionCondition.Render()),
		RunsOn:      "runs-on: ubuntu-latest",
		Permissions: "permissions:\n      issues: write\n      pull-requests: write",
		Steps:       steps,
		Outputs:     outputs,
		Depends:     depends,
	}

	return job, nil
}

// buildCreateOutputIssueJob creates the create_issue job
func (c *Compiler) buildCreateOutputIssueJob(data *WorkflowData, mainJobName string) (*Job, error) {
	if data.SafeOutputs == nil || data.SafeOutputs.CreateIssues == nil {
		return nil, fmt.Errorf("safe-outputs.create-issue configuration is required")
	}

	var steps []string
	steps = append(steps, "      - name: Create Output Issue\n")
	steps = append(steps, "        id: create_issue\n")
	steps = append(steps, "        uses: actions/github-script@v7\n")

	// Add environment variables
	steps = append(steps, "        env:\n")
	// Pass the agent output content from the main job
	steps = append(steps, fmt.Sprintf("          GITHUB_AW_AGENT_OUTPUT: ${{ needs.%s.outputs.output }}\n", mainJobName))
	if data.SafeOutputs.CreateIssues.TitlePrefix != "" {
		steps = append(steps, fmt.Sprintf("          GITHUB_AW_ISSUE_TITLE_PREFIX: %q\n", data.SafeOutputs.CreateIssues.TitlePrefix))
	}
	if len(data.SafeOutputs.CreateIssues.Labels) > 0 {
		labelsStr := strings.Join(data.SafeOutputs.CreateIssues.Labels, ",")
		steps = append(steps, fmt.Sprintf("          GITHUB_AW_ISSUE_LABELS: %q\n", labelsStr))
	}

	steps = append(steps, "        with:\n")
	steps = append(steps, "          script: |\n")

	// Add each line of the script with proper indentation
	formattedScript := FormatJavaScriptForYAML(createIssueScript)
	steps = append(steps, formattedScript...)

	// Create outputs for the job
	outputs := map[string]string{
		"issue_number": "${{ steps.create_issue.outputs.issue_number }}",
		"issue_url":    "${{ steps.create_issue.outputs.issue_url }}",
	}

	// Determine the job condition for command workflows
	var jobCondition string
	if data.Command != "" {
		// Build the command trigger condition
		commandCondition := buildCommandOnlyCondition(data.Command)
		commandConditionStr := commandCondition.Render()
		jobCondition = fmt.Sprintf("if: %s", commandConditionStr)
	} else {
		jobCondition = "" // No conditional execution
	}

	job := &Job{
		Name:           "create_issue",
		If:             jobCondition,
		RunsOn:         "runs-on: ubuntu-latest",
		Permissions:    "permissions:\n      contents: read\n      issues: write",
		TimeoutMinutes: 10, // 10-minute timeout as required
		Steps:          steps,
		Outputs:        outputs,
		Depends:        []string{mainJobName}, // Depend on the main workflow job
	}

	return job, nil
}

// buildCreateOutputDiscussionJob creates the create_discussion job
func (c *Compiler) buildCreateOutputDiscussionJob(data *WorkflowData, mainJobName string) (*Job, error) {
	if data.SafeOutputs == nil || data.SafeOutputs.CreateDiscussions == nil {
		return nil, fmt.Errorf("safe-outputs.create-discussion configuration is required")
	}

	var steps []string
	steps = append(steps, "      - name: Create Output Discussion\n")
	steps = append(steps, "        id: create_discussion\n")
	steps = append(steps, "        uses: actions/github-script@v7\n")

	// Add environment variables
	steps = append(steps, "        env:\n")
	// Pass the agent output content from the main job
	steps = append(steps, fmt.Sprintf("          GITHUB_AW_AGENT_OUTPUT: ${{ needs.%s.outputs.output }}\n", mainJobName))
	if data.SafeOutputs.CreateDiscussions.TitlePrefix != "" {
		steps = append(steps, fmt.Sprintf("          GITHUB_AW_DISCUSSION_TITLE_PREFIX: %q\n", data.SafeOutputs.CreateDiscussions.TitlePrefix))
	}
	if data.SafeOutputs.CreateDiscussions.CategoryId != "" {
		steps = append(steps, fmt.Sprintf("          GITHUB_AW_DISCUSSION_CATEGORY_ID: %q\n", data.SafeOutputs.CreateDiscussions.CategoryId))
	}

	steps = append(steps, "        with:\n")
	steps = append(steps, "          script: |\n")

	// Add each line of the script with proper indentation
	formattedScript := FormatJavaScriptForYAML(createDiscussionScript)
	steps = append(steps, formattedScript...)

	outputs := map[string]string{
		"discussion_number": "${{ steps.create_discussion.outputs.discussion_number }}",
		"discussion_url":    "${{ steps.create_discussion.outputs.discussion_url }}",
	}

	// Determine the job condition based on command configuration
	var jobCondition string
	if data.Command != "" {
		// Build the command trigger condition
		commandCondition := buildCommandOnlyCondition(data.Command)
		commandConditionStr := commandCondition.Render()
		jobCondition = fmt.Sprintf("if: %s", commandConditionStr)
	} else {
		jobCondition = "" // No conditional execution
	}

	job := &Job{
		Name:           "create_discussion",
		If:             jobCondition,
		RunsOn:         "runs-on: ubuntu-latest",
		Permissions:    "permissions:\n      contents: read\n      discussions: write",
		TimeoutMinutes: 10, // 10-minute timeout as required
		Steps:          steps,
		Outputs:        outputs,
		Depends:        []string{mainJobName}, // Depend on the main workflow job
	}

	return job, nil
}

// buildCreateOutputAddIssueCommentJob creates the create_issue_comment job
func (c *Compiler) buildCreateOutputAddIssueCommentJob(data *WorkflowData, mainJobName string) (*Job, error) {
	if data.SafeOutputs == nil || data.SafeOutputs.AddIssueComments == nil {
		return nil, fmt.Errorf("safe-outputs.add-issue-comment configuration is required")
	}

	var steps []string
	steps = append(steps, "      - name: Add Issue Comment\n")
	steps = append(steps, "        id: create_comment\n")
	steps = append(steps, "        uses: actions/github-script@v7\n")

	// Add environment variables
	steps = append(steps, "        env:\n")
	// Pass the agent output content from the main job
	steps = append(steps, fmt.Sprintf("          GITHUB_AW_AGENT_OUTPUT: ${{ needs.%s.outputs.output }}\n", mainJobName))
	// Pass the comment target configuration
	if data.SafeOutputs.AddIssueComments.Target != "" {
		steps = append(steps, fmt.Sprintf("          GITHUB_AW_COMMENT_TARGET: %q\n", data.SafeOutputs.AddIssueComments.Target))
	}

	steps = append(steps, "        with:\n")
	steps = append(steps, "          script: |\n")

	// Add each line of the script with proper indentation
	formattedScript := FormatJavaScriptForYAML(createCommentScript)
	steps = append(steps, formattedScript...)

	// Create outputs for the job
	outputs := map[string]string{
		"comment_id":  "${{ steps.create_comment.outputs.comment_id }}",
		"comment_url": "${{ steps.create_comment.outputs.comment_url }}",
	}

	// Determine the job condition based on target configuration
	var baseCondition string
	if data.SafeOutputs.AddIssueComments.Target == "*" {
		// Allow the job to run in any context when target is "*"
		baseCondition = "always()" // This allows the job to run even without triggering issue/PR
	} else {
		// Default behavior: only run in issue or PR context
		baseCondition = "github.event.issue.number || github.event.pull_request.number"
	}

	// If this is a command workflow, combine the command trigger condition with the base condition
	var jobCondition string
	if data.Command != "" {
		// Build the command trigger condition
		commandCondition := buildCommandOnlyCondition(data.Command)
		commandConditionStr := commandCondition.Render()

		// Combine command condition with base condition using AND
		if baseCondition == "always()" {
			// If base condition is always(), just use the command condition
			jobCondition = fmt.Sprintf("if: %s", commandConditionStr)
		} else {
			// Combine both conditions with AND
			jobCondition = fmt.Sprintf("if: (%s) && (%s)", commandConditionStr, baseCondition)
		}
	} else {
		// No command trigger, just use the base condition
		jobCondition = fmt.Sprintf("if: %s", baseCondition)
	}

	job := &Job{
		Name:           "create_issue_comment",
		If:             jobCondition,
		RunsOn:         "runs-on: ubuntu-latest",
		Permissions:    "permissions:\n      contents: read\n      issues: write\n      pull-requests: write",
		TimeoutMinutes: 10, // 10-minute timeout as required
		Steps:          steps,
		Outputs:        outputs,
		Depends:        []string{mainJobName}, // Depend on the main workflow job
	}

	return job, nil
}

// buildCreateOutputPullRequestReviewCommentJob creates the create_pr_review_comment job
func (c *Compiler) buildCreateOutputPullRequestReviewCommentJob(data *WorkflowData, mainJobName string) (*Job, error) {
	if data.SafeOutputs == nil || data.SafeOutputs.CreatePullRequestReviewComments == nil {
		return nil, fmt.Errorf("safe-outputs.create-pull-request-review-comment configuration is required")
	}

	var steps []string
	steps = append(steps, "      - name: Create PR Review Comment\n")
	steps = append(steps, "        id: create_pr_review_comment\n")
	steps = append(steps, "        uses: actions/github-script@v7\n")

	// Add environment variables
	steps = append(steps, "        env:\n")
	// Pass the agent output content from the main job
	steps = append(steps, fmt.Sprintf("          GITHUB_AW_AGENT_OUTPUT: ${{ needs.%s.outputs.output }}\n", mainJobName))
	// Pass the side configuration
	if data.SafeOutputs.CreatePullRequestReviewComments.Side != "" {
		steps = append(steps, fmt.Sprintf("          GITHUB_AW_PR_REVIEW_COMMENT_SIDE: %q\n", data.SafeOutputs.CreatePullRequestReviewComments.Side))
	}

	steps = append(steps, "        with:\n")
	steps = append(steps, "          script: |\n")

	// Add each line of the script with proper indentation
	formattedScript := FormatJavaScriptForYAML(createPRReviewCommentScript)
	steps = append(steps, formattedScript...)

	// Create outputs for the job
	outputs := map[string]string{
		"review_comment_id":  "${{ steps.create_pr_review_comment.outputs.review_comment_id }}",
		"review_comment_url": "${{ steps.create_pr_review_comment.outputs.review_comment_url }}",
	}

	// Only run in pull request context
	baseCondition := "github.event.pull_request.number"

	// If this is a command workflow, combine the command trigger condition with the base condition
	var jobCondition string
	if data.Command != "" {
		// Build the command trigger condition
		commandCondition := buildCommandOnlyCondition(data.Command)
		commandConditionStr := commandCondition.Render()

		// Combine command condition with base condition using AND
		jobCondition = fmt.Sprintf("if: (%s) && (%s)", commandConditionStr, baseCondition)
	} else {
		// No command trigger, just use the base condition
		jobCondition = fmt.Sprintf("if: %s", baseCondition)
	}

	job := &Job{
		Name:           "create_pr_review_comment",
		If:             jobCondition,
		RunsOn:         "runs-on: ubuntu-latest",
		Permissions:    "permissions:\n      contents: read\n      pull-requests: write",
		TimeoutMinutes: 10, // 10-minute timeout as required
		Steps:          steps,
		Outputs:        outputs,
		Depends:        []string{mainJobName}, // Depend on the main workflow job
	}

	return job, nil
}

// buildCreateOutputPullRequestJob creates the create_pull_request job
func (c *Compiler) buildCreateOutputPullRequestJob(data *WorkflowData, mainJobName string) (*Job, error) {
	if data.SafeOutputs == nil || data.SafeOutputs.CreatePullRequests == nil {
		return nil, fmt.Errorf("safe-outputs.create-pull-request configuration is required")
	}

	var steps []string

	// Step 1: Download patch artifact
	steps = append(steps, "      - name: Download patch artifact\n")
	steps = append(steps, "        uses: actions/download-artifact@v4\n")
	steps = append(steps, "        with:\n")
	steps = append(steps, "          name: aw.patch\n")
	steps = append(steps, "          path: /tmp/\n")

	// Step 2: Checkout repository
	steps = append(steps, "      - name: Checkout repository\n")
	steps = append(steps, "        uses: actions/checkout@v5\n")
	steps = append(steps, "        with:\n")
	steps = append(steps, "          fetch-depth: 0\n")

	// Step 3: Create pull request
	steps = append(steps, "      - name: Create Pull Request\n")
	steps = append(steps, "        id: create_pull_request\n")
	steps = append(steps, "        uses: actions/github-script@v7\n")

	// Add environment variables
	steps = append(steps, "        env:\n")
	// Pass the agent output content from the main job
	steps = append(steps, fmt.Sprintf("          GITHUB_AW_AGENT_OUTPUT: ${{ needs.%s.outputs.output }}\n", mainJobName))
	// Pass the workflow ID for branch naming
	steps = append(steps, fmt.Sprintf("          GITHUB_AW_WORKFLOW_ID: %q\n", mainJobName))
	// Pass the base branch from GitHub context
	steps = append(steps, "          GITHUB_AW_BASE_BRANCH: ${{ github.ref_name }}\n")
	if data.SafeOutputs.CreatePullRequests.TitlePrefix != "" {
		steps = append(steps, fmt.Sprintf("          GITHUB_AW_PR_TITLE_PREFIX: %q\n", data.SafeOutputs.CreatePullRequests.TitlePrefix))
	}
	if len(data.SafeOutputs.CreatePullRequests.Labels) > 0 {
		labelsStr := strings.Join(data.SafeOutputs.CreatePullRequests.Labels, ",")
		steps = append(steps, fmt.Sprintf("          GITHUB_AW_PR_LABELS: %q\n", labelsStr))
	}
	// Pass draft setting - default to true for backwards compatibility
	draftValue := true // Default value
	if data.SafeOutputs.CreatePullRequests.Draft != nil {
		draftValue = *data.SafeOutputs.CreatePullRequests.Draft
	}
	steps = append(steps, fmt.Sprintf("          GITHUB_AW_PR_DRAFT: %q\n", fmt.Sprintf("%t", draftValue)))

	steps = append(steps, "        with:\n")
	steps = append(steps, "          script: |\n")

	// Add each line of the script with proper indentation
	formattedScript := FormatJavaScriptForYAML(createPullRequestScript)
	steps = append(steps, formattedScript...)

	// Create outputs for the job
	outputs := map[string]string{
		"pull_request_number": "${{ steps.create_pull_request.outputs.pull_request_number }}",
		"pull_request_url":    "${{ steps.create_pull_request.outputs.pull_request_url }}",
		"branch_name":         "${{ steps.create_pull_request.outputs.branch_name }}",
	}

	// Determine the job condition for command workflows
	var jobCondition string
	if data.Command != "" {
		// Build the command trigger condition
		commandCondition := buildCommandOnlyCondition(data.Command)
		commandConditionStr := commandCondition.Render()
		jobCondition = fmt.Sprintf("if: %s", commandConditionStr)
	} else {
		jobCondition = "" // No conditional execution
	}

	job := &Job{
		Name:           "create_pull_request",
		If:             jobCondition,
		RunsOn:         "runs-on: ubuntu-latest",
		Permissions:    "permissions:\n      contents: write\n      issues: write\n      pull-requests: write",
		TimeoutMinutes: 10, // 10-minute timeout as required
		Steps:          steps,
		Outputs:        outputs,
		Depends:        []string{mainJobName}, // Depend on the main workflow job
	}

	return job, nil
}

// buildMainJob creates the main workflow job
func (c *Compiler) buildMainJob(data *WorkflowData, jobName string, taskJobCreated bool) (*Job, error) {
	var steps []string

	// Build step content using the generateMainJobSteps helper method
	// but capture it into a string instead of writing directly
	var stepBuilder strings.Builder
	c.generateMainJobSteps(&stepBuilder, data)

	// Split the steps content into individual step entries
	stepsContent := stepBuilder.String()
	if stepsContent != "" {
		steps = append(steps, stepsContent)
	}

	var depends []string
	if taskJobCreated {
		depends = []string{"task"} // Depend on the task job only if it exists
	}

	// Build outputs for all engines (GITHUB_AW_SAFE_OUTPUTS functionality)
	// Only include output if the workflow actually uses the safe-outputs feature
	var outputs map[string]string
	if data.SafeOutputs != nil {
		outputs = map[string]string{
			"output": "${{ steps.collect_output.outputs.output }}",
		}
	}

	job := &Job{
		Name:        jobName,
		If:          "", // Remove the If condition since task job handles alias checks
		RunsOn:      c.indentYAMLLines(data.RunsOn, "    "),
		Permissions: c.indentYAMLLines(data.Permissions, "    "),
		Steps:       steps,
		Depends:     depends,
		Outputs:     outputs,
	}

	return job, nil
}

// generateSafetyChecks generates safety checks for stop-time before executing agentic tools
func (c *Compiler) generateSafetyChecks(yaml *strings.Builder, data *WorkflowData) {
	// If no safety settings, skip generating safety checks
	if data.StopTime == "" {
		return
	}

	yaml.WriteString("      - name: Safety checks\n")
	yaml.WriteString("        run: |\n")
	yaml.WriteString("          set -e\n")
	yaml.WriteString("          echo \"Performing safety checks before executing agentic tools...\"\n")

	// Extract workflow name for gh workflow commands
	workflowName := data.Name
	fmt.Fprintf(yaml, "          WORKFLOW_NAME=\"%s\"\n", workflowName)

	// Add stop-time check
	if data.StopTime != "" {
		yaml.WriteString("          \n")
		yaml.WriteString("          # Check stop-time limit\n")
		fmt.Fprintf(yaml, "          STOP_TIME=\"%s\"\n", data.StopTime)
		yaml.WriteString("          echo \"Checking stop-time limit: $STOP_TIME\"\n")
		yaml.WriteString("          \n")
		yaml.WriteString("          # Convert stop time to epoch seconds\n")
		yaml.WriteString("          STOP_EPOCH=$(date -d \"$STOP_TIME\" +%s 2>/dev/null || echo \"invalid\")\n")
		yaml.WriteString("          if [ \"$STOP_EPOCH\" = \"invalid\" ]; then\n")
		yaml.WriteString("            echo \"Warning: Invalid stop-time format: $STOP_TIME. Expected format: YYYY-MM-DD HH:MM:SS\"\n")
		yaml.WriteString("          else\n")
		yaml.WriteString("            CURRENT_EPOCH=$(date +%s)\n")
		yaml.WriteString("            echo \"Current time: $(date)\"\n")
		yaml.WriteString("            echo \"Stop time: $STOP_TIME\"\n")
		yaml.WriteString("            \n")
		yaml.WriteString("            if [ \"$CURRENT_EPOCH\" -ge \"$STOP_EPOCH\" ]; then\n")
		yaml.WriteString("              echo \"Stop time reached. Attempting to disable workflow to prevent cost overrun, then exiting.\"\n")
		yaml.WriteString("              gh workflow disable \"$WORKFLOW_NAME\"\n")
		yaml.WriteString("              echo \"Workflow disabled. No future runs will be triggered.\"\n")
		yaml.WriteString("              exit 1\n")
		yaml.WriteString("            fi\n")
		yaml.WriteString("          fi\n")
	}

	yaml.WriteString("          echo \"All safety checks passed. Proceeding with agentic tool execution.\"\n")
	yaml.WriteString("        env:\n")
	yaml.WriteString("          GH_TOKEN: ${{ secrets.GITHUB_TOKEN }}\n")
}

// generateMCPSetup generates the MCP server configuration setup
func (c *Compiler) generateMCPSetup(yaml *strings.Builder, tools map[string]any, engine AgenticEngine) {
	// Collect tools that need MCP server configuration
	var mcpTools []string
	var proxyTools []string

	for toolName, toolValue := range tools {
		// Standard MCP tools
		if toolName == "github" {
			mcpTools = append(mcpTools, toolName)
		} else if mcpConfig, ok := toolValue.(map[string]any); ok {
			// Check if it's explicitly marked as MCP type in the new format
			if hasMcp, _ := hasMCPConfig(mcpConfig); hasMcp {
				mcpTools = append(mcpTools, toolName)

				// Check if this tool needs proxy
				if needsProxySetup, _ := needsProxy(mcpConfig); needsProxySetup {
					proxyTools = append(proxyTools, toolName)
				}
			}
		}
	}

	// Sort tools to ensure stable code generation
	sort.Strings(mcpTools)
	sort.Strings(proxyTools)

	// Generate proxy configuration files inline for proxy-enabled tools
	// These files will be used automatically by docker compose when MCP tools run
	if len(proxyTools) > 0 {
		yaml.WriteString("      - name: Setup Proxy Configuration for MCP Network Restrictions\n")
		yaml.WriteString("        run: |\n")
		yaml.WriteString("          echo \"Generating proxy configuration files for MCP tools with network restrictions...\"\n")
		yaml.WriteString("          \n")

		// Generate proxy configurations inline for each proxy-enabled tool
		for _, toolName := range proxyTools {
			if toolConfig, ok := tools[toolName].(map[string]any); ok {
				c.generateInlineProxyConfig(yaml, toolName, toolConfig)
			}
		}

		yaml.WriteString("          echo \"Proxy configuration files generated.\"\n")

		// Pre-pull images and start squid proxy ahead of time to avoid timeouts
		yaml.WriteString("      - name: Pre-pull images and start Squid proxy\n")
		yaml.WriteString("        run: |\n")
		yaml.WriteString("          set -e\n")
		yaml.WriteString("          echo 'Pre-pulling Docker images for proxy-enabled MCP tools...'\n")
		yaml.WriteString("          docker pull ubuntu/squid:latest\n")

		// Pull each tool's container image if specified, and bring up squid service
		for _, toolName := range proxyTools {
			if toolConfig, ok := tools[toolName].(map[string]any); ok {
				if mcpConf, err := getMCPConfig(toolConfig, toolName); err == nil {
					if containerVal, hasContainer := mcpConf["container"]; hasContainer {
						if containerStr, ok := containerVal.(string); ok && containerStr != "" {
							fmt.Fprintf(yaml, "          echo 'Pulling %s for tool %s'\n", containerStr, toolName)
							fmt.Fprintf(yaml, "          docker pull %s\n", containerStr)
						}
					}
				}
				fmt.Fprintf(yaml, "          echo 'Starting squid-proxy service for %s'\n", toolName)
				fmt.Fprintf(yaml, "          docker compose -f docker-compose-%s.yml up -d squid-proxy\n", toolName)

				// Enforce that egress from this tool's network can only reach the Squid proxy
				subnetCIDR, squidIP, _ := computeProxyNetworkParams(toolName)
				fmt.Fprintf(yaml, "          echo 'Enforcing egress to proxy for %s (subnet %s, squid %s)'\n", toolName, subnetCIDR, squidIP)
				yaml.WriteString("          if command -v sudo >/dev/null 2>&1; then SUDO=sudo; else SUDO=; fi\n")
				// Accept established/related connections first (position 1)
				yaml.WriteString("          $SUDO iptables -C DOCKER-USER -m conntrack --ctstate ESTABLISHED,RELATED -j ACCEPT 2>/dev/null || $SUDO iptables -I DOCKER-USER 1 -m conntrack --ctstate ESTABLISHED,RELATED -j ACCEPT\n")
				// Accept all egress from Squid IP (position 2)
				fmt.Fprintf(yaml, "          $SUDO iptables -C DOCKER-USER -s %s -j ACCEPT 2>/dev/null || $SUDO iptables -I DOCKER-USER 2 -s %s -j ACCEPT\n", squidIP, squidIP)
				// Allow traffic to squid:3128 from the subnet (position 3)
				fmt.Fprintf(yaml, "          $SUDO iptables -C DOCKER-USER -s %s -d %s -p tcp --dport 3128 -j ACCEPT 2>/dev/null || $SUDO iptables -I DOCKER-USER 3 -s %s -d %s -p tcp --dport 3128 -j ACCEPT\n", subnetCIDR, squidIP, subnetCIDR, squidIP)
				// Then reject all other egress from that subnet (append to end)
				fmt.Fprintf(yaml, "          $SUDO iptables -C DOCKER-USER -s %s -j REJECT 2>/dev/null || $SUDO iptables -A DOCKER-USER -s %s -j REJECT\n", subnetCIDR, subnetCIDR)
			}
		}
	}

	// If no MCP tools, no configuration needed
	if len(mcpTools) == 0 {
		return
	}

	yaml.WriteString("      - name: Setup MCPs\n")
	yaml.WriteString("        run: |\n")
	yaml.WriteString("          mkdir -p /tmp/mcp-config\n")

	// Use the engine's RenderMCPConfig method
	engine.RenderMCPConfig(yaml, tools, mcpTools)
}

func getGitHubDockerImageVersion(githubTool any) string {
	githubDockerImageVersion := "sha-09deac4" // Default Docker image version
	// Extract docker_image_version setting from tool properties
	if toolConfig, ok := githubTool.(map[string]any); ok {
		if versionSetting, exists := toolConfig["docker_image_version"]; exists {
			if stringValue, ok := versionSetting.(string); ok {
				githubDockerImageVersion = stringValue
			}
		}
	}
	return githubDockerImageVersion
}

// generateMainJobSteps generates the steps section for the main job
func (c *Compiler) generateMainJobSteps(yaml *strings.Builder, data *WorkflowData) {
	// Add custom steps or default checkout step
	if data.CustomSteps != "" {
		// Remove "steps:" line and adjust indentation
		lines := strings.Split(data.CustomSteps, "\n")
		if len(lines) > 1 {
			for _, line := range lines[1:] {
				// Skip empty lines
				if strings.TrimSpace(line) == "" {
					yaml.WriteString("\n")
					continue
				}

				// Simply add 6 spaces for job context indentation
				yaml.WriteString("      " + line + "\n")
			}
		}
	} else {
		yaml.WriteString("      - name: Checkout repository\n")
		yaml.WriteString("        uses: actions/checkout@v5\n")
	}

	// Add cache steps if cache configuration is present
	generateCacheSteps(yaml, data, c.verbose)

	// Add Node.js setup if the engine requires it
	engine, err := c.getAgenticEngine(data.AI)

	if err != nil {
		return
	}

	// Add engine-specific installation steps
	installSteps := engine.GetInstallationSteps(data.EngineConfig)
	for _, step := range installSteps {
		for _, line := range step {
			yaml.WriteString(line + "\n")
		}
	}

	// Generate output file setup step only if safe-outputs feature is used (GITHUB_AW_SAFE_OUTPUTS functionality)
	if data.SafeOutputs != nil {
		c.generateOutputFileSetup(yaml, data)
	}

	// Add MCP setup
	c.generateMCPSetup(yaml, data.Tools, engine)

	// Add safety checks before executing agentic tools
	c.generateSafetyChecks(yaml, data)

	// Add prompt creation step
	c.generatePrompt(yaml, data, engine)

	logFile := generateSafeFileName(data.Name)
	logFileFull := fmt.Sprintf("/tmp/%s.log", logFile)

	// Generate aw_info.json with agentic run metadata
	c.generateCreateAwInfo(yaml, data, engine)

	// Upload info to artifact
	c.generateUploadAwInfo(yaml)

	// Add AI execution step using the agentic engine
	c.generateEngineExecutionSteps(yaml, data, engine, logFileFull)

	// add workflow_complete.txt
	c.generateWorkflowComplete(yaml)

	// Add output collection step only if safe-outputs feature is used (GITHUB_AW_SAFE_OUTPUTS functionality)
	if data.SafeOutputs != nil {
		c.generateOutputCollectionStep(yaml, data)
	}

	// Add engine-declared output files collection (if any)
	if len(engine.GetDeclaredOutputFiles()) > 0 {
		c.generateEngineOutputCollection(yaml, engine)
	}

	// Extract and upload squid access logs (if any proxy tools were used)
	c.generateExtractAccessLogs(yaml, data.Tools)
	c.generateUploadAccessLogs(yaml, data.Tools)

	// parse agent logs for GITHUB_STEP_SUMMARY
	c.generateLogParsing(yaml, engine, logFileFull)

	// upload agent logs
	c.generateUploadAgentLogs(yaml, logFile, logFileFull)

	// Add git patch generation step only if safe-outputs create-pull-request feature is used
	if data.SafeOutputs != nil && (data.SafeOutputs.CreatePullRequests != nil || data.SafeOutputs.PushToBranch != nil) {
		c.generateGitPatchStep(yaml, data)
	}

	// Add post-steps (if any) after AI execution
	c.generatePostSteps(yaml, data)
}

func (c *Compiler) generateWorkflowComplete(yaml *strings.Builder) {
	yaml.WriteString("      - name: Check if workflow-complete.txt exists, if so upload it\n")
	yaml.WriteString("        id: check_file\n")
	yaml.WriteString("        run: |\n")
	yaml.WriteString("          if [ -f workflow-complete.txt ]; then\n")
	yaml.WriteString("            echo \"File exists\"\n")
	yaml.WriteString("            echo \"upload=true\" >> $GITHUB_OUTPUT\n")
	yaml.WriteString("          else\n")
	yaml.WriteString("            echo \"File does not exist\"\n")
	yaml.WriteString("            echo \"upload=false\" >> $GITHUB_OUTPUT\n")
	yaml.WriteString("          fi\n")
	yaml.WriteString("      - name: Upload workflow-complete.txt\n")
	yaml.WriteString("        if: steps.check_file.outputs.upload == 'true'\n")
	yaml.WriteString("        uses: actions/upload-artifact@v4\n")
	yaml.WriteString("        with:\n")
	yaml.WriteString("          name: workflow-complete\n")
	yaml.WriteString("          path: workflow-complete.txt\n")
}

func (c *Compiler) generateUploadAgentLogs(yaml *strings.Builder, logFile string, logFileFull string) {
	yaml.WriteString("      - name: Upload agent logs\n")
	yaml.WriteString("        if: always()\n")
	yaml.WriteString("        uses: actions/upload-artifact@v4\n")
	yaml.WriteString("        with:\n")
	fmt.Fprintf(yaml, "          name: %s.log\n", logFile)
	fmt.Fprintf(yaml, "          path: %s\n", logFileFull)
	yaml.WriteString("          if-no-files-found: warn\n")
}

func (c *Compiler) generateLogParsing(yaml *strings.Builder, engine AgenticEngine, logFileFull string) {
	parserScriptName := engine.GetLogParserScript()
	if parserScriptName == "" {
		// Skip log parsing if engine doesn't provide a parser
		return
	}

	logParserScript := GetLogParserScript(parserScriptName)
	if logParserScript == "" {
		// Skip if parser script not found
		return
	}

	yaml.WriteString("      - name: Parse agent logs for step summary\n")
	yaml.WriteString("        if: always()\n")
	yaml.WriteString("        uses: actions/github-script@v7\n")
	yaml.WriteString("        env:\n")
	fmt.Fprintf(yaml, "          AGENT_LOG_FILE: %s\n", logFileFull)
	yaml.WriteString("        with:\n")
	yaml.WriteString("          script: |\n")

	// Inline the JavaScript code with proper indentation
	steps := FormatJavaScriptForYAML(logParserScript)
	for _, step := range steps {
		yaml.WriteString(step)
	}
}

func (c *Compiler) generateUploadAwInfo(yaml *strings.Builder) {
	yaml.WriteString("      - name: Upload agentic run info\n")
	yaml.WriteString("        if: always()\n")
	yaml.WriteString("        uses: actions/upload-artifact@v4\n")
	yaml.WriteString("        with:\n")
	yaml.WriteString("          name: aw_info.json\n")
	yaml.WriteString("          path: /tmp/aw_info.json\n")
	yaml.WriteString("          if-no-files-found: warn\n")
}

func (c *Compiler) generateExtractAccessLogs(yaml *strings.Builder, tools map[string]any) {
	// Check if any tools require proxy setup
	var proxyTools []string
	for toolName, toolConfig := range tools {
		if toolConfigMap, ok := toolConfig.(map[string]any); ok {
			needsProxySetup, _ := needsProxy(toolConfigMap)
			if needsProxySetup {
				proxyTools = append(proxyTools, toolName)
			}
		}
	}

	// If no proxy tools, no access logs to extract
	if len(proxyTools) == 0 {
		return
	}

	yaml.WriteString("      - name: Extract squid access logs\n")
	yaml.WriteString("        if: always()\n")
	yaml.WriteString("        run: |\n")
	yaml.WriteString("          mkdir -p /tmp/access-logs\n")

	for _, toolName := range proxyTools {
		fmt.Fprintf(yaml, "          echo 'Extracting access.log from squid-proxy-%s container'\n", toolName)
		fmt.Fprintf(yaml, "          if docker ps -a --format '{{.Names}}' | grep -q '^squid-proxy-%s$'; then\n", toolName)
		fmt.Fprintf(yaml, "            docker cp squid-proxy-%s:/var/log/squid/access.log /tmp/access-logs/access-%s.log 2>/dev/null || echo 'No access.log found for %s'\n", toolName, toolName, toolName)
		yaml.WriteString("          else\n")
		fmt.Fprintf(yaml, "            echo 'Container squid-proxy-%s not found'\n", toolName)
		yaml.WriteString("          fi\n")
	}
}

func (c *Compiler) generateUploadAccessLogs(yaml *strings.Builder, tools map[string]any) {
	// Check if any tools require proxy setup
	var proxyTools []string
	for toolName, toolConfig := range tools {
		if toolConfigMap, ok := toolConfig.(map[string]any); ok {
			needsProxySetup, _ := needsProxy(toolConfigMap)
			if needsProxySetup {
				proxyTools = append(proxyTools, toolName)
			}
		}
	}

	// If no proxy tools, no access logs to upload
	if len(proxyTools) == 0 {
		return
	}

	yaml.WriteString("      - name: Upload squid access logs\n")
	yaml.WriteString("        if: always()\n")
	yaml.WriteString("        uses: actions/upload-artifact@v4\n")
	yaml.WriteString("        with:\n")
	yaml.WriteString("          name: access.log\n")
	yaml.WriteString("          path: /tmp/access-logs/\n")
	yaml.WriteString("          if-no-files-found: warn\n")
}

func (c *Compiler) generatePrompt(yaml *strings.Builder, data *WorkflowData, engine AgenticEngine) {
	yaml.WriteString("      - name: Create prompt\n")

	// Only add GITHUB_AW_SAFE_OUTPUTS environment variable if safe-outputs feature is used
	if data.SafeOutputs != nil {
		yaml.WriteString("        env:\n")
		yaml.WriteString("          GITHUB_AW_SAFE_OUTPUTS: ${{ env.GITHUB_AW_SAFE_OUTPUTS }}\n")
	}

	yaml.WriteString("        run: |\n")
	yaml.WriteString("          mkdir -p /tmp/aw-prompts\n")
	yaml.WriteString("          cat > /tmp/aw-prompts/prompt.txt << 'EOF'\n")

	// Add markdown content with proper indentation
	for _, line := range strings.Split(data.MarkdownContent, "\n") {
		yaml.WriteString("          " + line + "\n")
	}

	if data.SafeOutputs != nil {
		// Add output instructions for all engines (GITHUB_AW_SAFE_OUTPUTS functionality)
		yaml.WriteString("          \n")
		yaml.WriteString("          ---\n")
		yaml.WriteString("          \n")
		yaml.WriteString("          ## ")
		written := false
		if data.SafeOutputs.AddIssueComments != nil {
			yaml.WriteString("Adding a Comment to an Issue or Pull Request")
			written = true
		}
		if data.SafeOutputs.CreateIssues != nil {
			if written {
				yaml.WriteString(", ")
			}
			yaml.WriteString("Creating an Issue")
		}
		if data.SafeOutputs.CreatePullRequests != nil {
			if written {
				yaml.WriteString(", ")
			}
			yaml.WriteString("Creating a Pull Request")
		}

		if data.SafeOutputs.AddIssueLabels != nil {
			if written {
				yaml.WriteString(", ")
			}
			yaml.WriteString("Adding Labels to Issues or Pull Requests")
			written = true
		}

		if data.SafeOutputs.UpdateIssues != nil {
			if written {
				yaml.WriteString(", ")
			}
			yaml.WriteString("Updating Issues")
			written = true
		}

		if data.SafeOutputs.PushToBranch != nil {
			if written {
				yaml.WriteString(", ")
			}
			yaml.WriteString("Pushing Changes to Branch")
		}
		yaml.WriteString("\n")
		yaml.WriteString("          \n")
		yaml.WriteString("          **IMPORTANT**: To do the actions mentioned in the header of this section, do NOT attempt to use MCP tools, do NOT attempt to use `gh`, do NOT attempt to use the GitHub API. You don't have write access to the GitHub repo. Instead write JSON objects to the file \"${{ env.GITHUB_AW_SAFE_OUTPUTS }}\". Each line should contain a single JSON object (JSONL format). You can write them one by one as you do them.\n")
		yaml.WriteString("          \n")
		yaml.WriteString("          **Format**: Write one JSON object per line. Each object must have a `type` field specifying the action type.\n")
		yaml.WriteString("          \n")
		yaml.WriteString("          ### Available Output Types:\n")
		yaml.WriteString("          \n")

		if data.SafeOutputs.AddIssueComments != nil {
			yaml.WriteString("          **Adding a Comment to an Issue or Pull Request**\n")
			yaml.WriteString("          \n")
			yaml.WriteString("          To add a comment to an issue or pull request:\n")
			yaml.WriteString("          1. Write an entry to \"${{ env.GITHUB_AW_SAFE_OUTPUTS }}\":\n")
			yaml.WriteString("          ```json\n")
			yaml.WriteString("          {\"type\": \"add-issue-comment\", \"body\": \"Your comment content in markdown\"}\n")
			yaml.WriteString("          ```\n")
			yaml.WriteString("          2. After you write to that file, read it as JSONL and check it is valid. If it isn't, make any necessary corrections to it to fix it up\n")
			yaml.WriteString("          \n")
		}

		if data.SafeOutputs.CreateIssues != nil {
			yaml.WriteString("          **Creating an Issue**\n")
			yaml.WriteString("          \n")
			yaml.WriteString("          To create an issue:\n")
			yaml.WriteString("          1. Write an entry to \"${{ env.GITHUB_AW_SAFE_OUTPUTS }}\":\n")
			yaml.WriteString("          ```json\n")
			yaml.WriteString("          {\"type\": \"create-issue\", \"title\": \"Issue title\", \"body\": \"Issue body in markdown\", \"labels\": [\"optional\", \"labels\"]}\n")
			yaml.WriteString("          ```\n")
			yaml.WriteString("          2. After you write to that file, read it as JSONL and check it is valid. If it isn't, make any necessary corrections to it to fix it up\n")
			yaml.WriteString("          \n")
		}

		if data.SafeOutputs.CreatePullRequests != nil {
			yaml.WriteString("          **Creating a Pull Request**\n")
			yaml.WriteString("          \n")
			yaml.WriteString("          To create a pull request:\n")
			yaml.WriteString("          1. Make any file changes directly in the working directory\n")
			yaml.WriteString("          2. If you haven't done so already, create a local branch using an appropriate unique name\n")
			yaml.WriteString("          3. Add and commit your changes to the branch. Be careful to add exactly the files you intend, and check there are no extra files left un-added. Check you haven't deleted or changed any files you didn't intend to.\n")
			yaml.WriteString("          4. Do not push your changes. That will be done later. Instead append the PR specification to the file \"${{ env.GITHUB_AW_SAFE_OUTPUTS }}\":\n")
			yaml.WriteString("          ```json\n")
			yaml.WriteString("          {\"type\": \"create-pull-request\", \"branch\": \"branch-name\", \"title\": \"PR title\", \"body\": \"PR body in markdown\", \"labels\": [\"optional\", \"labels\"]}\n")
			yaml.WriteString("          ```\n")
			yaml.WriteString("          5. After you write to that file, read it as JSONL and check it is valid. If it isn't, make any necessary corrections to it to fix it up\n")
			yaml.WriteString("          \n")
		}

		if data.SafeOutputs.AddIssueLabels != nil {
			yaml.WriteString("          **Adding Labels to Issues or Pull Requests**\n")
			yaml.WriteString("          \n")
			yaml.WriteString("          To add labels to a pull request:\n")
			yaml.WriteString("          1. Write an entry to \"${{ env.GITHUB_AW_SAFE_OUTPUTS }}\":\n")
			yaml.WriteString("          ```json\n")
			yaml.WriteString("          {\"type\": \"add-issue-label\", \"labels\": [\"label1\", \"label2\", \"label3\"]}\n")
			yaml.WriteString("          ```\n")
			yaml.WriteString("          2. After you write to that file, read it as JSONL and check it is valid. If it isn't, make any necessary corrections to it to fix it up\n")
			yaml.WriteString("          \n")
		}

		if data.SafeOutputs.UpdateIssues != nil {
			yaml.WriteString("          **Updating an Issue**\n")
			yaml.WriteString("          \n")
			yaml.WriteString("          To udpate an issue:\n")
			yaml.WriteString("          ```json\n")

			// Build example based on allowed fields
			var fields []string
			if data.SafeOutputs.UpdateIssues.Status != nil {
				fields = append(fields, "\"status\": \"open\" // or \"closed\"")
			}
			if data.SafeOutputs.UpdateIssues.Title != nil {
				fields = append(fields, "\"title\": \"New issue title\"")
			}
			if data.SafeOutputs.UpdateIssues.Body != nil {
				fields = append(fields, "\"body\": \"Updated issue body in markdown\"")
			}

			if len(fields) > 0 {
				yaml.WriteString("          {\"type\": \"update-issue\"")
				for _, field := range fields {
					yaml.WriteString(", " + field)
				}
				yaml.WriteString("}\n")
			} else {
				yaml.WriteString("          {\"type\": \"update-issue\", \"title\": \"New issue title\", \"body\": \"Updated issue body\", \"status\": \"open\"}\n")
			}

			yaml.WriteString("          ```\n")
			yaml.WriteString("          2. After you write to that file, read it as JSONL and check it is valid. If it isn't, make any necessary corrections to it to fix it up\n")
			yaml.WriteString("          \n")
		}

		if data.SafeOutputs.PushToBranch != nil {
			yaml.WriteString("          **Pushing Changes to Branch**\n")
			yaml.WriteString("          \n")
			yaml.WriteString("          To push changes to a branch, for example to add code to a pull request:\n")
			yaml.WriteString("          1. Make any file changes directly in the working directory\n")
			yaml.WriteString("          2. Add and commit your changes to the branch. Be careful to add exactly the files you intend, and check there are no extra files left un-added. Check you haven't deleted or changed any files you didn't intend to.\n")
			yaml.WriteString("          3. Indicate your intention to push to the branch by writing to the file \"${{ env.GITHUB_AW_SAFE_OUTPUTS }}\":\n")
			yaml.WriteString("          ```json\n")
			yaml.WriteString("          {\"type\": \"push-to-branch\", \"message\": \"Commit message describing the changes\"}\n")
			yaml.WriteString("          ```\n")
			yaml.WriteString("          4. After you write to that file, read it as JSONL and check it is valid. If it isn't, make any necessary corrections to it to fix it up\n")
			yaml.WriteString("          \n")
		}

		yaml.WriteString("          **Example JSONL file content:**\n")
		yaml.WriteString("          ```\n")

		// Generate conditional examples based on enabled SafeOutputs
		exampleCount := 0
		if data.SafeOutputs.CreateIssues != nil {
			yaml.WriteString("          {\"type\": \"create-issue\", \"title\": \"Bug Report\", \"body\": \"Found an issue with...\"}\n")
			exampleCount++
		}
		if data.SafeOutputs.AddIssueComments != nil {
			yaml.WriteString("          {\"type\": \"add-issue-comment\", \"body\": \"This is related to the issue above.\"}\n")
			exampleCount++
		}
		if data.SafeOutputs.CreatePullRequests != nil {
			yaml.WriteString("          {\"type\": \"create-pull-request\", \"title\": \"Fix typo\", \"body\": \"Corrected spelling mistake in documentation\"}\n")
			exampleCount++
		}
		if data.SafeOutputs.AddIssueLabels != nil {
			yaml.WriteString("          {\"type\": \"add-issue-label\", \"labels\": [\"bug\", \"priority-high\"]}\n")
			exampleCount++
		}
		if data.SafeOutputs.PushToBranch != nil {
			yaml.WriteString("          {\"type\": \"push-to-branch\", \"message\": \"Update documentation with latest changes\"}\n")
			exampleCount++
		}

		// If no SafeOutputs are enabled, show a generic example
		if exampleCount == 0 {
			yaml.WriteString("          # No safe outputs configured for this workflow\n")
		}

		yaml.WriteString("          ```\n")
		yaml.WriteString("          \n")
		yaml.WriteString("          **Important Notes:**\n")
		yaml.WriteString("          - Do NOT attempt to use MCP tools, `gh`, or the GitHub API for these actions\n")
		yaml.WriteString("          - Each JSON object must be on its own line\n")
		yaml.WriteString("          - Only include output types that are configured for this workflow\n")
		yaml.WriteString("          - The content of this file will be automatically processed and executed\n")
		yaml.WriteString("          \n")
	}

	yaml.WriteString("          EOF\n")

	// Add step to print prompt to GitHub step summary for debugging
	yaml.WriteString("      - name: Print prompt to step summary\n")
	yaml.WriteString("        run: |\n")
	yaml.WriteString("          echo \"## Generated Prompt\" >> $GITHUB_STEP_SUMMARY\n")
	yaml.WriteString("          echo \"\" >> $GITHUB_STEP_SUMMARY\n")
	yaml.WriteString("          echo '``````markdown' >> $GITHUB_STEP_SUMMARY\n")
	yaml.WriteString("          cat /tmp/aw-prompts/prompt.txt >> $GITHUB_STEP_SUMMARY\n")
	yaml.WriteString("          echo '``````' >> $GITHUB_STEP_SUMMARY\n")
}

// generatePostSteps generates the post-steps section that runs after AI execution
func (c *Compiler) generatePostSteps(yaml *strings.Builder, data *WorkflowData) {
	if data.PostSteps != "" {
		// Remove "post-steps:" line and adjust indentation, similar to CustomSteps processing
		lines := strings.Split(data.PostSteps, "\n")
		if len(lines) > 1 {
			for _, line := range lines[1:] {
				// Remove 2 existing spaces, add 6
				if strings.HasPrefix(line, "  ") {
					yaml.WriteString("    " + line[2:] + "\n")
				} else {
					yaml.WriteString("    " + line + "\n")
				}
			}
		}
	}
}

// extractJobsFromFrontmatter extracts job configuration from frontmatter
func (c *Compiler) extractJobsFromFrontmatter(frontmatter map[string]any) map[string]any {
	if jobs, exists := frontmatter["jobs"]; exists {
		if jobsMap, ok := jobs.(map[string]any); ok {
			return jobsMap
		}
	}
	return make(map[string]any)
}

// extractSafeOutputsConfig extracts output configuration from frontmatter
func (c *Compiler) extractSafeOutputsConfig(frontmatter map[string]any) *SafeOutputsConfig {
	if output, exists := frontmatter["safe-outputs"]; exists {
		if outputMap, ok := output.(map[string]any); ok {
			config := &SafeOutputsConfig{}

			// Handle create-issue
			issuesConfig := c.parseIssuesConfig(outputMap)
			if issuesConfig != nil {
				config.CreateIssues = issuesConfig
			}

			// Handle create-discussion
			discussionsConfig := c.parseDiscussionsConfig(outputMap)
			if discussionsConfig != nil {
				config.CreateDiscussions = discussionsConfig
			}

			// Handle add-issue-comment
			commentsConfig := c.parseCommentsConfig(outputMap)
			if commentsConfig != nil {
				config.AddIssueComments = commentsConfig
			}

			// Handle create-pull-request
			pullRequestsConfig := c.parsePullRequestsConfig(outputMap)
			if pullRequestsConfig != nil {
				config.CreatePullRequests = pullRequestsConfig
			}

			// Handle create-pull-request-review-comment
			prReviewCommentsConfig := c.parsePullRequestReviewCommentsConfig(outputMap)
			if prReviewCommentsConfig != nil {
				config.CreatePullRequestReviewComments = prReviewCommentsConfig
			}

			// Parse allowed-domains configuration
			if allowedDomains, exists := outputMap["allowed-domains"]; exists {
				if domainsArray, ok := allowedDomains.([]any); ok {
					var domainStrings []string
					for _, domain := range domainsArray {
						if domainStr, ok := domain.(string); ok {
							domainStrings = append(domainStrings, domainStr)
						}
					}
					config.AllowedDomains = domainStrings
				}
			}

			// Parse add-issue-label configuration
			if labels, exists := outputMap["add-issue-label"]; exists {
				if labelsMap, ok := labels.(map[string]any); ok {
					labelConfig := &AddIssueLabelsConfig{}

					// Parse allowed labels (optional)
					if allowed, exists := labelsMap["allowed"]; exists {
						if allowedArray, ok := allowed.([]any); ok {
							var allowedStrings []string
							for _, label := range allowedArray {
								if labelStr, ok := label.(string); ok {
									allowedStrings = append(allowedStrings, labelStr)
								}
							}
							labelConfig.Allowed = allowedStrings
						}
					}

					// Parse max (optional)
					if maxCount, exists := labelsMap["max"]; exists {
						// Handle different numeric types that YAML parsers might return
						var maxCountInt int
						var validMaxCount bool
						switch v := maxCount.(type) {
						case int:
							maxCountInt = v
							validMaxCount = true
						case int64:
							maxCountInt = int(v)
							validMaxCount = true
						case uint64:
							maxCountInt = int(v)
							validMaxCount = true
						case float64:
							maxCountInt = int(v)
							validMaxCount = true
						}
						if validMaxCount {
							labelConfig.MaxCount = &maxCountInt
						}
					}

					config.AddIssueLabels = labelConfig
				} else if labels == nil {
					// Handle null case: create empty config (allows any labels)
					config.AddIssueLabels = &AddIssueLabelsConfig{}
				}
			}

			// Handle update-issue
			updateIssuesConfig := c.parseUpdateIssuesConfig(outputMap)
			if updateIssuesConfig != nil {
				config.UpdateIssues = updateIssuesConfig
			}

			// Handle push-to-branch
			pushToBranchConfig := c.parsePushToBranchConfig(outputMap)
			if pushToBranchConfig != nil {
				config.PushToBranch = pushToBranchConfig
			}

			return config
		}
	}
	return nil
}

// parseIssuesConfig handles create-issue configuration
func (c *Compiler) parseIssuesConfig(outputMap map[string]any) *CreateIssuesConfig {
	if configData, exists := outputMap["create-issue"]; exists {
		issuesConfig := &CreateIssuesConfig{Max: 1} // Default max is 1

		if configMap, ok := configData.(map[string]any); ok {
			// Parse title-prefix
			if titlePrefix, exists := configMap["title-prefix"]; exists {
				if titlePrefixStr, ok := titlePrefix.(string); ok {
					issuesConfig.TitlePrefix = titlePrefixStr
				}
			}

			// Parse labels
			if labels, exists := configMap["labels"]; exists {
				if labelsArray, ok := labels.([]any); ok {
					var labelStrings []string
					for _, label := range labelsArray {
						if labelStr, ok := label.(string); ok {
							labelStrings = append(labelStrings, labelStr)
						}
					}
					issuesConfig.Labels = labelStrings
				}
			}

			// Parse max
			if max, exists := configMap["max"]; exists {
				if maxInt, ok := c.parseIntValue(max); ok {
					issuesConfig.Max = maxInt
				}
			}
		}

		return issuesConfig
	}

	return nil
}

// parseDiscussionsConfig handles create-discussion configuration
func (c *Compiler) parseDiscussionsConfig(outputMap map[string]any) *CreateDiscussionsConfig {
	if configData, exists := outputMap["create-discussion"]; exists {
		discussionsConfig := &CreateDiscussionsConfig{Max: 1} // Default max is 1

		if configMap, ok := configData.(map[string]any); ok {
			// Parse title-prefix
			if titlePrefix, exists := configMap["title-prefix"]; exists {
				if titlePrefixStr, ok := titlePrefix.(string); ok {
					discussionsConfig.TitlePrefix = titlePrefixStr
				}
			}

			// Parse category-id
			if categoryId, exists := configMap["category-id"]; exists {
				if categoryIdStr, ok := categoryId.(string); ok {
					discussionsConfig.CategoryId = categoryIdStr
				}
			}

			// Parse max
			if max, exists := configMap["max"]; exists {
				if maxInt, ok := c.parseIntValue(max); ok {
					discussionsConfig.Max = maxInt
				}
			}
		}

		return discussionsConfig
	}

	return nil
}

// parseCommentsConfig handles add-issue-comment configuration
func (c *Compiler) parseCommentsConfig(outputMap map[string]any) *AddIssueCommentsConfig {
	if configData, exists := outputMap["add-issue-comment"]; exists {
		commentsConfig := &AddIssueCommentsConfig{Max: 1} // Default max is 1

		if configMap, ok := configData.(map[string]any); ok {
			// Parse max
			if max, exists := configMap["max"]; exists {
				if maxInt, ok := c.parseIntValue(max); ok {
					commentsConfig.Max = maxInt
				}
			}

			// Parse target
			if target, exists := configMap["target"]; exists {
				if targetStr, ok := target.(string); ok {
					commentsConfig.Target = targetStr
				}
			}
		}

		return commentsConfig
	}

	return nil
}

// parsePullRequestsConfig handles only create-pull-request (singular) configuration
func (c *Compiler) parsePullRequestsConfig(outputMap map[string]any) *CreatePullRequestsConfig {
	// Check for singular form only
	if _, exists := outputMap["create-pull-request"]; !exists {
		return nil
	}

	configData := outputMap["create-pull-request"]
	pullRequestsConfig := &CreatePullRequestsConfig{Max: 1} // Always max 1 for pull requests

	if configMap, ok := configData.(map[string]any); ok {
		// Parse title-prefix
		if titlePrefix, exists := configMap["title-prefix"]; exists {
			if titlePrefixStr, ok := titlePrefix.(string); ok {
				pullRequestsConfig.TitlePrefix = titlePrefixStr
			}
		}

		// Parse labels
		if labels, exists := configMap["labels"]; exists {
			if labelsArray, ok := labels.([]any); ok {
				var labelStrings []string
				for _, label := range labelsArray {
					if labelStr, ok := label.(string); ok {
						labelStrings = append(labelStrings, labelStr)
					}
				}
				pullRequestsConfig.Labels = labelStrings
			}
		}

		// Parse draft
		if draft, exists := configMap["draft"]; exists {
			if draftBool, ok := draft.(bool); ok {
				pullRequestsConfig.Draft = &draftBool
			}
		}

		// Note: max parameter is not supported for pull requests (always limited to 1)
		// If max is specified, it will be ignored as pull requests are singular only
	}

	return pullRequestsConfig
}

// parsePullRequestReviewCommentsConfig handles create-pull-request-review-comment configuration
func (c *Compiler) parsePullRequestReviewCommentsConfig(outputMap map[string]any) *CreatePullRequestReviewCommentsConfig {
	if _, exists := outputMap["create-pull-request-review-comment"]; !exists {
		return nil
	}

	configData := outputMap["create-pull-request-review-comment"]
	prReviewCommentsConfig := &CreatePullRequestReviewCommentsConfig{Max: 10, Side: "RIGHT"} // Default max is 10, side is RIGHT

	if configMap, ok := configData.(map[string]any); ok {
		// Parse max
		if max, exists := configMap["max"]; exists {
			if maxInt, ok := c.parseIntValue(max); ok {
				prReviewCommentsConfig.Max = maxInt
			}
		}

		// Parse side
		if side, exists := configMap["side"]; exists {
			if sideStr, ok := side.(string); ok {
				// Validate side value
				if sideStr == "LEFT" || sideStr == "RIGHT" {
					prReviewCommentsConfig.Side = sideStr
				}
			}
		}
	}

	return prReviewCommentsConfig
}

// parseIntValue safely parses various numeric types to int
func (c *Compiler) parseIntValue(value any) (int, bool) {
	switch v := value.(type) {
	case int:
		return v, true
	case int64:
		return int(v), true
	case uint64:
		return int(v), true
	case float64:
		return int(v), true
	default:
		return 0, false
	}
}

// parseUpdateIssuesConfig handles update-issue configuration
func (c *Compiler) parseUpdateIssuesConfig(outputMap map[string]any) *UpdateIssuesConfig {
	if configData, exists := outputMap["update-issue"]; exists {
		updateIssuesConfig := &UpdateIssuesConfig{Max: 1} // Default max is 1

		if configMap, ok := configData.(map[string]any); ok {
			// Parse max
			if max, exists := configMap["max"]; exists {
				if maxInt, ok := c.parseIntValue(max); ok {
					updateIssuesConfig.Max = maxInt
				}
			}

			// Parse target
			if target, exists := configMap["target"]; exists {
				if targetStr, ok := target.(string); ok {
					updateIssuesConfig.Target = targetStr
				}
			}

			// Parse status - presence of the key (even if nil/empty) indicates field can be updated
			if _, exists := configMap["status"]; exists {
				// If the key exists, it means we can update the status
				// We don't care about the value - just that the key is present
				updateIssuesConfig.Status = new(bool) // Allocate a new bool pointer (defaults to false)
			}

			// Parse title - presence of the key (even if nil/empty) indicates field can be updated
			if _, exists := configMap["title"]; exists {
				updateIssuesConfig.Title = new(bool)
			}

			// Parse body - presence of the key (even if nil/empty) indicates field can be updated
			if _, exists := configMap["body"]; exists {
				updateIssuesConfig.Body = new(bool)
			}
		}

		return updateIssuesConfig
	}

	return nil
}

// parsePushToBranchConfig handles push-to-branch configuration
func (c *Compiler) parsePushToBranchConfig(outputMap map[string]any) *PushToBranchConfig {
	if configData, exists := outputMap["push-to-branch"]; exists {
		pushToBranchConfig := &PushToBranchConfig{
			Branch: "triggering", // Default branch value
		}

		// Handle the case where configData is nil (push-to-branch: with no value)
		if configData == nil {
			return pushToBranchConfig
		}

		if configMap, ok := configData.(map[string]any); ok {
			// Parse branch (optional, defaults to "triggering")
			if branch, exists := configMap["branch"]; exists {
				if branchStr, ok := branch.(string); ok {
					pushToBranchConfig.Branch = branchStr
				}
			}

			// Parse target (optional, similar to add-issue-comment)
			if target, exists := configMap["target"]; exists {
				if targetStr, ok := target.(string); ok {
					pushToBranchConfig.Target = targetStr
				}
			}
		}

		return pushToBranchConfig
	}

	return nil
}

// buildCustomJobs creates custom jobs defined in the frontmatter jobs section
func (c *Compiler) buildCustomJobs(data *WorkflowData) error {
	for jobName, jobConfig := range data.Jobs {
		if configMap, ok := jobConfig.(map[string]any); ok {
			job := &Job{
				Name: jobName,
			}

			// Extract job dependencies
			if depends, hasDeps := configMap["depends"]; hasDeps {
				if depsList, ok := depends.([]any); ok {
					for _, dep := range depsList {
						if depStr, ok := dep.(string); ok {
							job.Depends = append(job.Depends, depStr)
						}
					}
				} else if depStr, ok := depends.(string); ok {
					// Single dependency as string
					job.Depends = append(job.Depends, depStr)
				}
			}

			// Extract other job properties
			if runsOn, hasRunsOn := configMap["runs-on"]; hasRunsOn {
				if runsOnStr, ok := runsOn.(string); ok {
					job.RunsOn = fmt.Sprintf("runs-on: %s", runsOnStr)
				}
			}

			if ifCond, hasIf := configMap["if"]; hasIf {
				if ifStr, ok := ifCond.(string); ok {
					job.If = fmt.Sprintf("if: %s", ifStr)
				}
			}

			// Add basic steps if specified
			if steps, hasSteps := configMap["steps"]; hasSteps {
				if stepsList, ok := steps.([]any); ok {
					for _, step := range stepsList {
						if stepMap, ok := step.(map[string]any); ok {
							stepYAML, err := c.convertStepToYAML(stepMap)
							if err != nil {
								return fmt.Errorf("failed to convert step to YAML for job '%s': %w", jobName, err)
							}
							job.Steps = append(job.Steps, stepYAML)
						}
					}
				}
			}

			if err := c.jobManager.AddJob(job); err != nil {
				return fmt.Errorf("failed to add custom job '%s': %w", jobName, err)
			}
		}
	}

	return nil
}

// convertStepToYAML converts a step map to YAML string with proper indentation
func (c *Compiler) convertStepToYAML(stepMap map[string]any) (string, error) {
	// Simple YAML generation for steps
	var stepYAML strings.Builder

	// Add step name
	if name, hasName := stepMap["name"]; hasName {
		if nameStr, ok := name.(string); ok {
			stepYAML.WriteString(fmt.Sprintf("      - name: %s\n", nameStr))
		}
	}

	// Add run command
	if run, hasRun := stepMap["run"]; hasRun {
		if runStr, ok := run.(string); ok {
			stepYAML.WriteString(fmt.Sprintf("        run: %s\n", runStr))
		}
	}

	// Add uses action
	if uses, hasUses := stepMap["uses"]; hasUses {
		if usesStr, ok := uses.(string); ok {
			stepYAML.WriteString(fmt.Sprintf("        uses: %s\n", usesStr))
		}
	}

	// Add with parameters
	if with, hasWith := stepMap["with"]; hasWith {
		if withMap, ok := with.(map[string]any); ok {
			stepYAML.WriteString("        with:\n")
			for key, value := range withMap {
				stepYAML.WriteString(fmt.Sprintf("          %s: %v\n", key, value))
			}
		}
	}

	return stepYAML.String(), nil
}

// generateEngineExecutionSteps generates the execution steps for the specified agentic engine
func (c *Compiler) generateEngineExecutionSteps(yaml *strings.Builder, data *WorkflowData, engine AgenticEngine, logFile string) {

	executionConfig := engine.GetExecutionConfig(data.Name, logFile, data.EngineConfig, data.SafeOutputs != nil)

	if executionConfig.Command != "" {
		// Command-based execution (e.g., Codex)
		fmt.Fprintf(yaml, "      - name: %s\n", executionConfig.StepName)
		yaml.WriteString("        run: |\n")

		// Split command into lines and indent them properly
		commandLines := strings.Split(executionConfig.Command, "\n")
		for _, line := range commandLines {
			yaml.WriteString("          " + line + "\n")
		}
		env := executionConfig.Environment

		if data.SafeOutputs != nil {
			env["GITHUB_AW_SAFE_OUTPUTS"] = "${{ env.GITHUB_AW_SAFE_OUTPUTS }}"
		}
		// Add environment variables
		if len(env) > 0 {
			yaml.WriteString("        env:\n")
			// Sort environment keys for consistent output
			envKeys := make([]string, 0, len(env))
			for key := range env {
				envKeys = append(envKeys, key)
			}
			sort.Strings(envKeys)

			for _, key := range envKeys {
				value := env[key]
				fmt.Fprintf(yaml, "          %s: %s\n", key, value)
			}
		}
	} else if executionConfig.Action != "" {

		// Add the main action step
		fmt.Fprintf(yaml, "      - name: %s\n", executionConfig.StepName)
		yaml.WriteString("        id: agentic_execution\n")
		fmt.Fprintf(yaml, "        uses: %s\n", executionConfig.Action)
		yaml.WriteString("        with:\n")

		// Add inputs in alphabetical order by key
		keys := make([]string, 0, len(executionConfig.Inputs))
		for key := range executionConfig.Inputs {
			keys = append(keys, key)
		}
		sort.Strings(keys)

		for _, key := range keys {
			value := executionConfig.Inputs[key]
			if key == "allowed_tools" {
				if data.AllowedTools != "" {
					// Add comment listing all allowed tools for readability
					comment := c.generateAllowedToolsComment(data.AllowedTools, "          ")
					yaml.WriteString(comment)
					fmt.Fprintf(yaml, "          %s: \"%s\"\n", key, data.AllowedTools)
				}
			} else if key == "timeout_minutes" {
				if data.TimeoutMinutes != "" {
					yaml.WriteString("          " + data.TimeoutMinutes + "\n")
				}
			} else if key == "max_turns" {
				if data.EngineConfig != nil && data.EngineConfig.MaxTurns != "" {
					fmt.Fprintf(yaml, "          max_turns: %s\n", data.EngineConfig.MaxTurns)
				}
			} else if value != "" {
				if strings.HasPrefix(value, "|") {
					// For YAML literal block scalars, add proper newline after the content
					fmt.Fprintf(yaml, "          %s: %s\n", key, value)
				} else {
					fmt.Fprintf(yaml, "          %s: %s\n", key, value)
				}
			}
		}
		// Add environment section to pass GITHUB_AW_SAFE_OUTPUTS to the action only if safe-outputs feature is used
		if data.SafeOutputs != nil {
			yaml.WriteString("        env:\n")
			yaml.WriteString("          GITHUB_AW_SAFE_OUTPUTS: ${{ env.GITHUB_AW_SAFE_OUTPUTS }}\n")
		}
		yaml.WriteString("      - name: Capture Agentic Action logs\n")
		yaml.WriteString("        if: always()\n")
		yaml.WriteString("        run: |\n")
		yaml.WriteString("          # Copy the detailed execution file from Agentic Action if available\n")
		yaml.WriteString("          if [ -n \"${{ steps.agentic_execution.outputs.execution_file }}\" ] && [ -f \"${{ steps.agentic_execution.outputs.execution_file }}\" ]; then\n")
		yaml.WriteString("            cp ${{ steps.agentic_execution.outputs.execution_file }} " + logFile + "\n")
		yaml.WriteString("          else\n")
		yaml.WriteString("            echo \"No execution file output found from Agentic Action\" >> " + logFile + "\n")
		yaml.WriteString("          fi\n")
		yaml.WriteString("          \n")
		yaml.WriteString("          # Ensure log file exists\n")
		yaml.WriteString("          touch " + logFile + "\n")
	}
}

// generateCreateAwInfo generates a step that creates aw_info.json with agentic run metadata
func (c *Compiler) generateCreateAwInfo(yaml *strings.Builder, data *WorkflowData, engine AgenticEngine) {
	yaml.WriteString("      - name: Generate agentic run info\n")
	yaml.WriteString("        uses: actions/github-script@v7\n")
	yaml.WriteString("        with:\n")
	yaml.WriteString("          script: |\n")
	yaml.WriteString("            const fs = require('fs');\n")
	yaml.WriteString("            \n")
	yaml.WriteString("            const awInfo = {\n")

	// Engine ID (prefer EngineConfig.ID, fallback to AI field for backwards compatibility)
	engineID := engine.GetID()
	if data.EngineConfig != nil && data.EngineConfig.ID != "" {
		engineID = data.EngineConfig.ID
	} else if data.AI != "" {
		engineID = data.AI
	}
	fmt.Fprintf(yaml, "              engine_id: \"%s\",\n", engineID)

	// Engine display name
	fmt.Fprintf(yaml, "              engine_name: \"%s\",\n", engine.GetDisplayName())

	// Model information
	model := ""
	if data.EngineConfig != nil && data.EngineConfig.Model != "" {
		model = data.EngineConfig.Model
	}
	fmt.Fprintf(yaml, "              model: \"%s\",\n", model)

	// Version information
	version := ""
	if data.EngineConfig != nil && data.EngineConfig.Version != "" {
		version = data.EngineConfig.Version
	}
	fmt.Fprintf(yaml, "              version: \"%s\",\n", version)

	// Workflow information
	fmt.Fprintf(yaml, "              workflow_name: \"%s\",\n", data.Name)
	fmt.Fprintf(yaml, "              experimental: %t,\n", engine.IsExperimental())
	fmt.Fprintf(yaml, "              supports_tools_whitelist: %t,\n", engine.SupportsToolsWhitelist())
	fmt.Fprintf(yaml, "              supports_http_transport: %t,\n", engine.SupportsHTTPTransport())

	// Run metadata
	yaml.WriteString("              run_id: context.runId,\n")
	yaml.WriteString("              run_number: context.runNumber,\n")
	yaml.WriteString("              run_attempt: process.env.GITHUB_RUN_ATTEMPT,\n")
	yaml.WriteString("              repository: context.repo.owner + '/' + context.repo.repo,\n")
	yaml.WriteString("              ref: context.ref,\n")
	yaml.WriteString("              sha: context.sha,\n")
	yaml.WriteString("              actor: context.actor,\n")
	yaml.WriteString("              event_name: context.eventName,\n")
	yaml.WriteString("              created_at: new Date().toISOString()\n")

	yaml.WriteString("            };\n")
	yaml.WriteString("            \n")
	yaml.WriteString("            // Write to /tmp directory to avoid inclusion in PR\n")
	yaml.WriteString("            const tmpPath = '/tmp/aw_info.json';\n")
	yaml.WriteString("            fs.writeFileSync(tmpPath, JSON.stringify(awInfo, null, 2));\n")
	yaml.WriteString("            console.log('Generated aw_info.json at:', tmpPath);\n")
	yaml.WriteString("            console.log(JSON.stringify(awInfo, null, 2));\n")
}

// generateOutputFileSetup generates a step that sets up the GITHUB_AW_SAFE_OUTPUTS environment variable
func (c *Compiler) generateOutputFileSetup(yaml *strings.Builder, data *WorkflowData) {
	yaml.WriteString("      - name: Setup agent output\n")
	yaml.WriteString("        id: setup_agent_output\n")
	yaml.WriteString("        uses: actions/github-script@v7\n")
	yaml.WriteString("        with:\n")
	yaml.WriteString("          script: |\n")

	// Use the embedded setup agent output script
	WriteJavaScriptToYAML(yaml, setupAgentOutputScript)
}

// generateOutputCollectionStep generates a step that reads the output file and sets it as a GitHub Actions output
func (c *Compiler) generateOutputCollectionStep(yaml *strings.Builder, data *WorkflowData) {
	yaml.WriteString("      - name: Collect agent output\n")
	yaml.WriteString("        id: collect_output\n")
	yaml.WriteString("        uses: actions/github-script@v7\n")

	// Add environment variables for JSONL validation
	yaml.WriteString("        env:\n")
	yaml.WriteString("          GITHUB_AW_SAFE_OUTPUTS: ${{ env.GITHUB_AW_SAFE_OUTPUTS }}\n")

	// Pass the safe-outputs configuration for validation
	if data.SafeOutputs != nil {
		// Create a simplified config object for validation
		safeOutputsConfig := make(map[string]interface{})
		if data.SafeOutputs.CreateIssues != nil {
			safeOutputsConfig["create-issue"] = true
		}
		if data.SafeOutputs.AddIssueComments != nil {
			// Pass the full comment configuration including target
			commentConfig := map[string]interface{}{
				"enabled": true,
			}
			if data.SafeOutputs.AddIssueComments.Target != "" {
				commentConfig["target"] = data.SafeOutputs.AddIssueComments.Target
			}
			safeOutputsConfig["add-issue-comment"] = commentConfig
		}
		if data.SafeOutputs.CreatePullRequests != nil {
			safeOutputsConfig["create-pull-request"] = true
		}
		if data.SafeOutputs.AddIssueLabels != nil {
			safeOutputsConfig["add-issue-label"] = true
		}
		if data.SafeOutputs.UpdateIssues != nil {
			safeOutputsConfig["update-issue"] = true
		}
		if data.SafeOutputs.PushToBranch != nil {
			pushToBranchConfig := map[string]interface{}{
				"enabled": true,
				"branch":  data.SafeOutputs.PushToBranch.Branch,
			}
			if data.SafeOutputs.PushToBranch.Target != "" {
				pushToBranchConfig["target"] = data.SafeOutputs.PushToBranch.Target
			}
			safeOutputsConfig["push-to-branch"] = pushToBranchConfig
		}

		// Convert to JSON string for environment variable
		configJSON, _ := json.Marshal(safeOutputsConfig)
		fmt.Fprintf(yaml, "          GITHUB_AW_SAFE_OUTPUTS_CONFIG: %q\n", string(configJSON))
	}

	// Add allowed domains configuration for sanitization
	if data.SafeOutputs != nil && len(data.SafeOutputs.AllowedDomains) > 0 {
		domainsStr := strings.Join(data.SafeOutputs.AllowedDomains, ",")
		fmt.Fprintf(yaml, "          GITHUB_AW_ALLOWED_DOMAINS: %q\n", domainsStr)
	}

	yaml.WriteString("        with:\n")
	yaml.WriteString("          script: |\n")

	// Add each line of the script with proper indentation
	WriteJavaScriptToYAML(yaml, collectJSONLOutputScript)

	yaml.WriteString("      - name: Print agent output to step summary\n")
	yaml.WriteString("        env:\n")
	yaml.WriteString("          GITHUB_AW_SAFE_OUTPUTS: ${{ env.GITHUB_AW_SAFE_OUTPUTS }}\n")
	yaml.WriteString("        run: |\n")
	yaml.WriteString("          echo \"## Agent Output (JSONL)\" >> $GITHUB_STEP_SUMMARY\n")
	yaml.WriteString("          echo \"\" >> $GITHUB_STEP_SUMMARY\n")
	yaml.WriteString("          echo '``````json' >> $GITHUB_STEP_SUMMARY\n")
	yaml.WriteString("          cat ${{ env.GITHUB_AW_SAFE_OUTPUTS }} >> $GITHUB_STEP_SUMMARY\n")
	yaml.WriteString("          # Ensure there's a newline after the file content if it doesn't end with one\n")
	yaml.WriteString("          if [ -s ${{ env.GITHUB_AW_SAFE_OUTPUTS }} ] && [ \"$(tail -c1 ${{ env.GITHUB_AW_SAFE_OUTPUTS }})\" != \"\" ]; then\n")
	yaml.WriteString("            echo \"\" >> $GITHUB_STEP_SUMMARY\n")
	yaml.WriteString("          fi\n")
	yaml.WriteString("          echo '``````' >> $GITHUB_STEP_SUMMARY\n")
	yaml.WriteString("      - name: Upload agentic output file\n")
	yaml.WriteString("        if: always() && steps.collect_output.outputs.output != ''\n")
	yaml.WriteString("        uses: actions/upload-artifact@v4\n")
	yaml.WriteString("        with:\n")
	fmt.Fprintf(yaml, "          name: %s\n", OutputArtifactName)
	yaml.WriteString("          path: ${{ env.GITHUB_AW_SAFE_OUTPUTS }}\n")
	yaml.WriteString("          if-no-files-found: warn\n")

}

// validateHTTPTransportSupport validates that HTTP MCP servers are only used with engines that support HTTP transport
func (c *Compiler) validateHTTPTransportSupport(tools map[string]any, engine AgenticEngine) error {
	if engine.SupportsHTTPTransport() {
		// Engine supports HTTP transport, no validation needed
		return nil
	}

	// Engine doesn't support HTTP transport, check for HTTP MCP servers
	for toolName, toolConfig := range tools {
		if config, ok := toolConfig.(map[string]any); ok {
			if hasMcp, mcpType := hasMCPConfig(config); hasMcp && mcpType == "http" {
				return fmt.Errorf("tool '%s' uses HTTP transport which is not supported by engine '%s' (only stdio transport is supported)", toolName, engine.GetID())
			}
		}
	}

	return nil
}

// validateMaxTurnsSupport validates that max-turns is only used with engines that support this feature
func (c *Compiler) validateMaxTurnsSupport(frontmatter map[string]any, engine AgenticEngine) error {
	// Check if max-turns is specified in the engine config
	engineSetting, engineConfig := c.extractEngineConfig(frontmatter)
	_ = engineSetting // Suppress unused variable warning

	hasMaxTurns := engineConfig != nil && engineConfig.MaxTurns != ""

	if !hasMaxTurns {
		// No max-turns specified, no validation needed
		return nil
	}

	// max-turns is specified, check if the engine supports it
	if !engine.SupportsMaxTurns() {
		return fmt.Errorf("max-turns not supported: engine '%s' does not support the max-turns feature", engine.GetID())
	}

	// Engine supports max-turns - additional validation could be added here if needed
	// For now, we rely on JSON schema validation for format checking

	return nil
}<|MERGE_RESOLUTION|>--- conflicted
+++ resolved
@@ -142,8 +142,8 @@
 
 // SafeOutputsConfig holds configuration for automatic output routes
 type SafeOutputsConfig struct {
-<<<<<<< HEAD
 	CreateIssues                    *CreateIssuesConfig                    `yaml:"create-issue,omitempty"`
+	CreateDiscussions               *CreateDiscussionsConfig  `yaml:"create-discussion,omitempty"`
 	AddIssueComments                *AddIssueCommentsConfig                `yaml:"add-issue-comment,omitempty"`
 	CreatePullRequests              *CreatePullRequestsConfig              `yaml:"create-pull-request,omitempty"`
 	CreatePullRequestReviewComments *CreatePullRequestReviewCommentsConfig `yaml:"create-pull-request-review-comment,omitempty"`
@@ -151,16 +151,6 @@
 	UpdateIssues                    *UpdateIssuesConfig                    `yaml:"update-issue,omitempty"`
 	PushToBranch                    *PushToBranchConfig                    `yaml:"push-to-branch,omitempty"`
 	AllowedDomains                  []string                               `yaml:"allowed-domains,omitempty"`
-=======
-	CreateIssues       *CreateIssuesConfig       `yaml:"create-issue,omitempty"`
-	CreateDiscussions  *CreateDiscussionsConfig  `yaml:"create-discussion,omitempty"`
-	AddIssueComments   *AddIssueCommentsConfig   `yaml:"add-issue-comment,omitempty"`
-	CreatePullRequests *CreatePullRequestsConfig `yaml:"create-pull-request,omitempty"`
-	AddIssueLabels     *AddIssueLabelsConfig     `yaml:"add-issue-label,omitempty"`
-	UpdateIssues       *UpdateIssuesConfig       `yaml:"update-issue,omitempty"`
-	PushToBranch       *PushToBranchConfig       `yaml:"push-to-branch,omitempty"`
-	AllowedDomains     []string                  `yaml:"allowed-domains,omitempty"`
->>>>>>> f6fb3294
 }
 
 // CreateIssuesConfig holds configuration for creating GitHub issues from agent output
