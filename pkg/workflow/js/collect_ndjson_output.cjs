--- conflicted
+++ resolved
@@ -350,8 +350,6 @@
             }
           }
           break;
-
-<<<<<<< HEAD
         case 'create-pull-request-review-comment':
           // Validate required path field
           if (!item.path || typeof item.path !== 'string') {
@@ -399,7 +397,7 @@
               continue;
             }
           }
-=======
+          break;
         case 'create-discussion':
           if (!item.title || typeof item.title !== 'string') {
             errors.push(`Line ${i + 1}: create-discussion requires a 'title' string field`);
@@ -412,7 +410,6 @@
           // Sanitize text content
           item.title = sanitizeContent(item.title);
           item.body = sanitizeContent(item.body);
->>>>>>> f6fb3294
           break;
 
         default:
